--- conflicted
+++ resolved
@@ -209,6 +209,8 @@
 # Licensing
 # -------------------------------------------------------------------------------------------------
 # default UltraGrid license
+license="BSD License"
+
 gpl=no
 AC_ARG_ENABLE(gpl,
               AS_HELP_STRING([--enable-gpl], [allow use of GPL code, ]
@@ -1915,18 +1917,9 @@
 fi
 
 SAVED_LIBS=$LIBS
-<<<<<<< HEAD
-AC_CHECK_LIB([gpujpeg], [gpujpeg_encoder_create], [
-    jpeg_static=no
-], [
-    jpeg_static=yes
-], "$CUDA_LIB")
-
-=======
 LIBS="$LIBS $JPEG_LIB"
 AC_CHECK_LIB([gpujpeg], [gpujpeg_encoder_create])
 AC_CHECK_HEADER([libgpujpeg/gpujpeg_decoder.h])
->>>>>>> c2c5e380
 LIBS=$SAVED_LIBS
 
 if test "$jpeg_req" != no -a \
@@ -1935,12 +1928,7 @@
 then
         jpeg=yes
 
-<<<<<<< HEAD
-        JPEG_LIB=" $CUDA_LIB"
-        JPEG_INC=" $CUDA_INC"
-=======
         JPEG_INC="$JPEG_INC -Igpujpeg"
->>>>>>> c2c5e380
         JPEG_COMMON_OBJ="src/video_compress/jpeg.o"
         JPEG_LIB="$JPEG_LIB -lgpujpeg"
         JPEG_DECOMPRESS_OBJ="src/video_decompress/jpeg.o "
@@ -2074,12 +2062,7 @@
 if test -n "$SAGE_DIRECTORY"
 then
         SAGE_INC=$SAGE_DIRECTORY/include
-        if test -d "$SAGE_CIRECTORY/lib64"
-        then
-                SAGE_LIB="$SAGE_DIRECTORY/lib64"
-        else
-                SAGE_LIB="$SAGE_DIRECTORY/lib"
-        fi
+        SAGE_LIB=$SAGE_DIRECTORY/lib
 else
         SAGE_INC=sage3.0/include
         SAGE_LIB=sage3.0/lib
