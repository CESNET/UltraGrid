dnl Process this file with autoconf to produce a configure script.

AC_INIT([UltraGrid], [1.1-rc2], [ultragrid-dev@cesnet.cz])
AM_INIT_AUTOMAKE([1.10])
AC_PREREQ(2.61)
AC_CONFIG_SRCDIR([src/main.c])

PARENT=`echo $PWD | sed -e 's%/[[^/]]*$%%'`

AC_CANONICAL_HOST
AC_PROG_CC
AC_PROG_CPP
AC_PROG_CXX
AC_PROG_INSTALL
AC_HEADER_STDC
AC_C_CONST
AC_TYPE_SIZE_T
AC_C_BIGENDIAN
AC_C_CHAR_UNSIGNED

AC_CHECK_HEADERS(stropts.h sys/filio.h sys/wait.h)

# -------------------------------------------------------------------------------------------------
LINKER=
OBJS=""
LIBS=""
AC_SUBST(LIBS)
AC_SUBST(OBJS)

AC_C_BIGENDIAN(
        AC_DEFINE([WORDS_BIGENDIAN], 1, [This is big endian system]),
        AC_DEFINE([WORDS_SMALLENDIAN], 1, [This is little endian system])
)

AC_DEFUN([HM_VERSION_WARNING], [
          AC_MSG_WARN([If you still want to try with unsupported version of dependency,
                       you may want to try --disable-depends-version-check option.
                       If you find out that some unsupported version is working,
                       please let us know at ultragrid-dev@cesnet.cz.
                               ])
          ])

case "$host" in
	*darwin9*)
		AC_DEFINE([HAVE_MACOSX_LEOPARD], [1], [This is Mac X OS Leopard])
	;;
  	x86_64-*-linux-*)
		AC_DEFINE([HAVE_64B_LINUX], [1], [We have 64-bit Linux])
	;;
	i*86-*-linux-*)
		AC_DEFINE([HAVE_32B_LINUX], [1], [We have 32-bit Linux])
	;;
esac	

AC_MSG_CHECKING([OS family])

if expr "$host_os" : ".*darwin.*" > /dev/null; then
        system=MacOSX
	AC_DEFINE([HAVE_MACOSX], [1], [This is Mac X OS])
	LINKER=$CXX
	CFLAGS+=" -m32 -I/opt/local/include"
	CPPFLAGS+=" -m32 -I/opt/local/include"
	CXXFLAGS+=" -m32 -I/opt/local/include"
	LDFLAGS+=" -m32 -mmacosx-version-min=10.5"
	X_CFLAGS+="-I/usr/X11R6/include"
        OBJS+=" src/utils/autorelease_pool.o"
else
        system=Linux
	LINKER=$CC
fi

AC_MSG_RESULT($system);

AC_MSG_CHECKING([OS kernel version (major)])
os_version_major=`uname -r |cut -d . -f 1`
AC_MSG_RESULT($os_version_major);
AC_MSG_CHECKING([OS kernel version (minor)])
os_version_minor=`uname -r |cut -d . -f 2`
AC_MSG_RESULT($os_version_minor);

AC_DEFINE_UNQUOTED([OS_VERSION_MAJOR], $os_version_major, [OS kernel major version])
AC_DEFINE_UNQUOTED([OS_VERSION_MINOR], $os_version_minor, [OS kernel minor version])

AC_SUBST(LINKER)
AC_SUBST(LDFLAGS)
AC_SUBST(CXXFLAGS)

<<<<<<< HEAD
OBJS=""
LIBS=""
POST_COMPILE_MSG=""
AC_SUBST(LIBS)
AC_SUBST(OBJS)
AC_SUBST(POST_COMPILE_MSG)

=======
>>>>>>> fad417b0
AC_ARG_ENABLE(depends-version-check,
        AS_HELP_STRING([--disable-depends-version-check], [Disable libraries version check]), 
	[version_check=$enableval],
        [version_check=yes]
        )

if test $system = MacOSX -a \( $os_version_major -ne 9 -a $os_version_major -ne 10 \) -a $version_check = yes
then
        AC_MSG_WARN([*** Currently only Mac OS X 10.5 and 10.6 are supported.])
        HM_VERSION_WARNING
        AC_MSG_ERROR([Exiting due to unsatisfied dependency.])
fi

# -------------------------------------------------------------------------------------------------
# Check for standard size types.  The defaults are only valid on some
# systems so we hope that <inttypes.h> exists when they're wrong.

AC_CHECK_TYPE(int8_t,  signed char)
AC_CHECK_TYPE(int16_t, short)
AC_CHECK_TYPE(int32_t, long)
AC_CHECK_TYPE(int64_t, long long)

# Some systems have these in <stdint.h>, just to be difficult...
AC_CACHE_CHECK(for uint8_t in <stdint.h>, ucl_cv_uint8_t_in_stdint_h,
	AC_EGREP_HEADER(uint8_t,
			stdint.h,
			ucl_cv_uint8_t_in_stdint_h=yes,
			ucl_cv_uint8_t_in_stdint_h=no))
if test $ucl_cv_uint8_t_in_stdint_h = "no"
then
	 AC_CHECK_TYPE(uint8_t,  unsigned char)
fi

AC_CACHE_CHECK(for uint16_t in <stdint.h>, ucl_cv_uint16_t_in_stdint_h,
	AC_EGREP_HEADER(uint16_t,
			stdint.h,
			ucl_cv_uint16_t_in_stdint_h=yes,
			ucl_cv_uint16_t_in_stdint_h=no))
if test $ucl_cv_uint16_t_in_stdint_h = "no"
then
	 AC_CHECK_TYPE(uint16_t,  unsigned short)
fi

AC_CACHE_CHECK(for uint32_t in <stdint.h>, ucl_cv_uint32_t_in_stdint_h,
	AC_EGREP_HEADER(uint32_t,
			stdint.h,
			ucl_cv_uint32_t_in_stdint_h=yes,
			ucl_cv_uint32_t_in_stdint_h=no))
if test $ucl_cv_uint32_t_in_stdint_h = "no"
then
	 AC_CHECK_TYPE(uint32_t,  unsigned int)
fi

# -------------------------------------------------------------------------------------------------
# GCC-specific warning flags
if test "$GCC" = yes
then
    CFLAGS="$CFLAGS -pipe -W -Wall -Wcast-qual -Wcast-align -Wbad-function-cast -Wmissing-prototypes -Wmissing-declarations"
fi

# -------------------------------------------------------------------------------------------------
# Check for libraries

AC_SEARCH_LIBS(socket, socket)
AC_SEARCH_LIBS(inet_addr, nsl)
AC_CHECK_LIB(rt, timer_create)

AC_CHECK_FUNC(sin, MATHLIBS="", MATHLIBS="-lm")
AC_CHECK_LIB(ieee, main, [MATHLIBS="-lieee $MATHLIBS"])
AC_SUBST(MATHLIBS)

# -------------------------------------------------------------------------------------------------
# See if this system supports sched_setscheduler()

AC_CHECK_FUNCS(sched_setscheduler)
use_rt=no
AC_ARG_ENABLE(rt,
              AS_HELP_STRING([--enable-rt], [enable RT priority]), 
	[use_rt=$enableval])
if test "$use_rt" = "yes"; then
        AC_DEFINE([USE_RT], [1], [We use RT priority])
fi

# -------------------------------------------------------------------------------------------------
# Try to find the pthread library...

case "$host" in
	*-*-freebsd4*)
		CFLAGS="$CFLAGS -pthread"
		;;
	*)
		AC_CHECK_LIB(pthread, pthread_create, LIBS="$LIBS -lpthread", AC_MSG_ERROR([Require POSIX thread]))
		;;
esac

# -------------------------------------------------------------------------------------------------
debug_output=no
profile=no
ipv6=no

AC_ARG_ENABLE(profile,
	[  --enable-profile        enable profiling],
	[if test $enableval = yes
	then
		if test "$GCC" = yes
		then
			CFLAGS="$CFLAGS -pg"
                        profile=yes
		else
			AC_MSG_ERROR([Do not know how to enable profiling for $CC])
		fi
	fi])

AC_ARG_ENABLE(debug,
	[  --enable-debug          enable debug messages and code],
	[if test $enableval = yes
	then
		AC_DEFINE([DEBUG], [1], [We build with debug messages])
                debug_output=yes
	fi])

AC_ARG_ENABLE(ipv6,
	[  --enable-ipv6           enable ipv6],
	[if test $enableval = yes
	then
		AC_DEFINE([HAVE_IPv6], [1], [Enable IPv6 support])
                ipv6=YES
	fi])


# ------------------------------------------------------------------------------------------------
# Dynamic libraries stuff
#
build_libraries=no
AC_ARG_ENABLE(dlsym, AS_HELP_STRING([--enable-dlsym], [build moodules as libraries (default is off)]), 
	[build_libraries=$enableval])

if test "$build_libraries" = yes
then
        if test "$system" != "Linux"
        then
                AC_MSG_WARN([*** Building libraries is not supported with Mac OS X])
                build_libraries=no
        fi
        AC_DEFINE([BUILD_LIBRARIES], [1], [Build drivers as a standalone libraries])
fi

video_display_abi_version=1
video_capture_abi_version=1
video_compress_abi_version=1
video_decompress_abi_version=1
audio_capture_abi_version=1
audio_playback_abi_version=1
AC_DEFINE_UNQUOTED([VIDEO_DISPLAY_ABI_VERSION], $video_display_abi_version, [Specifies ABI version for video displays])
AC_DEFINE_UNQUOTED([VIDEO_CAPTURE_ABI_VERSION], $video_capture_abi_version, [Specifies ABI version for video capture devices])
AC_DEFINE_UNQUOTED([VIDEO_COMPRESS_ABI_VERSION], $video_compress_abi_version, [Specifies ABI version for video compression])
AC_DEFINE_UNQUOTED([VIDEO_DECOMPRESS_ABI_VERSION], $video_decompress_abi_version, [Specifies ABI version for video decompression])
AC_DEFINE_UNQUOTED([AUDIO_CAPTURE_ABI_VERSION], $audio_capture_abi_version, [Specifies ABI version for audio capture])
AC_DEFINE_UNQUOTED([AUDIO_PLAYBACK_ABI_VERSION], $audio_playback_abi_version, [Specifies ABI version for audio playback])
AC_SUBST(video_display_abi_version)
AC_SUBST(video_capture_abi_version)
AC_SUBST(video_compress_abi_version)
AC_SUBST(video_decompress_abi_version)
AC_SUBST(audio_capture_abi_version)
AC_SUBST(audio_playback_abi_version)


# -------------------------------------------------------------------------------------------------
# X Window System
#
# Use autoconf inbuilt X location.  Works v. nicely.  Substitution of X vars
# comes after broken X11 header check and attempted fix.
X_LIBS=
X_OBJ=

case "$host_os" in
	*darwin*)
        ;;
        *)
        AC_PATH_XTRA
        
        if test ! $no_x ; then 
                # Check if X headers are broken.  GCC 2.95 and up reject headers that don't
                # have omit types, X11 headers have implicit int declarations on some systems
                # (e.g. Solaris).
                AC_CACHE_CHECK(whether X11 headers are broken, x11_cv_broken_headers, [
                        SAVED_CFLAGS=$CFLAGS
                        CFLAGS="$X_CFLAGS $CFLAGS"
                        AC_COMPILE_IFELSE([AC_LANG_PROGRAM([[#include <X11/Xlib.h>
                        #include <X11/Xutil.h>]], [[return 0]])],[x11_cv_broken_headers=no],[x11_cv_broken_headers=yes])
                        CFLAGS=$SAVED_CFLAGS
                ]);
        
                # If X headers look broken, check if we can use -istdinc.  If so replace 
                # -IXDIR with -istdincXDIR to suppress warnings.  NB it is possible to use
                # -fpermissive, but not in conjunction with -Werror since warnings are still
                # generated.  Could pull local headers through:
                #			 's/^\(extern\) \([[A-Za-z0-9]]*($\)/\1 int \2/' 
                if test $x11_cv_broken_headers = yes -a $GCC = "yes" ; then
                        SAVED_X_CFLAGS=$X_CFLAGS
                        X_CFLAGS=`echo $X_CFLAGS | sed 's%-I%-istdinc%'`
                        AC_CACHE_CHECK(whether -istdinc fixes X11 headers, x11_cv_gcc_istdinc_works, [
                                SAVED_CFLAGS=$CFLAGS
                                CFLAGS="$X_CFLAGS $CFLAGS"
                                AC_COMPILE_IFELSE([AC_LANG_PROGRAM([[#include <X11/Xlib.h>
                                #include <X11/Xutil.h>]], [[return 0]])],[x11_cv_gcc_istdinc_works=yes],[x11_cv_gcc_istdinc_works=no])
                                CFLAGS=$SAVED_CFLAGS
                        ])
                        if test $x11_cv_gcc_istdinc_works = no ; then
                                X_CFLAGS=$SAVED_X_CFLAGS
                        fi
                fi
                X_LIBS+=" -lX11"
                X_OBJ="src/x11_common.o"
                CFLAGS+=""
                HAVE_X11=yes
        fi
        ;;
esac

AC_SUBST(X_CFLAGS)
AC_SUBST(X_LIBS)
AC_SUBST(X_EXTRA_LIBS)
AC_SUBST(X_PRE_LIBS)
AC_SUBST(X_OBJ)

# -------------------------------------------------------------------------------------------------
# Do we have FireWire/DV support?

case "$host_os" in
*freebsd*)
        AC_CHECK_HEADER(dev/firewire/firewire.h,[
                AC_DEFINE([HAVE_FIREWIRE_DV_FREEBSD], [1], [We have Firewire DV])
        ])
	;;
esac

# This should be conditional on finding libdv 
AC_DEFINE([HAVE_DV_CODEC], [1], [We have libdv])

# -------------------------------------------------------------------------------------------------
# Try to find the SDK for the DVS cards
dvs=no
dvs_req=yes
AC_ARG_ENABLE(dvs,
              AS_HELP_STRING([--disable-dvs], [disable DVS (default is auto)]), 
	[dvs_req=$enableval])

case "$host" in
	*darwin*)
		DVS_SDK_SUBDIR="universal"
	;;
  	x86_64-*-linux-*)
		DVS_SDK_SUBDIR="linux-x86_64"
	;;
	i*86-*-linux-*)
		DVS_SDK_SUBDIR="linux-x86"
	;;
esac	

AC_ARG_WITH(dvs,           
	[  --with-dvs=DIR    specify location of DVS SDK],
	[DVS_INC=$withval/development/header
	 DVS_LIB=$withval/${DVS_SDK_SUBDIR}/lib],
	[DVS_INC=${PARENT}/sdk4.0.1.17/development/header
	 DVS_LIB=${PARENT}/sdk4.0.1.17/${DVS_SDK_SUBDIR}/lib])

AC_CHECK_HEADER(${DVS_INC}/dvs_clib.h, FOUND_DVS_H=yes, FOUND_DVS_H=no)

SAVED_LIBS=$LIBS
if test $system = MacOSX
then
	LIBS+=" -framework IOKit"
fi
AC_CHECK_LIB(dvsoem, sv_open, FOUND_DVS_L=yes, FOUND_DVS_L=no, -L${DVS_LIB})
LIBS=$SAVED_LIBS

if test $dvs_req = yes -a $FOUND_DVS_H = yes -a $FOUND_DVS_L = yes
then
	DVS_INC=-I${DVS_INC}
	DVS_LIB=${DVS_LIB}/libdvsoem.a
	DVS_CAP_OBJ="src/video_capture/dvs.o"
	DVS_DISP_OBJ="src/video_display/dvs.o"
        AC_DEFINE([HAVE_DVS], [1], [Build with DVS support])
        DVS_LIB+=" -ldl"
	if test $system = MacOSX
	then
		DVS_LIB+=" -framework IOKit"
	fi
        AC_SUBST(DVS_CAP_LIB_TARGET, "lib/ultragrid/vidcap_dvs.so.$video_display_abi_version")
        AC_SUBST(DVS_DISP_LIB_TARGET, "lib/ultragrid/display_dvs.so.$video_display_abi_version")
        dvs=yes
else
	DVS_INC=
	DVS_LIB=
	DVS_OBJ=
fi

AC_SUBST(DVS_INC)
AC_SUBST(DVS_LIB)
AC_SUBST(DVS_CAP_OBJ)
AC_SUBST(DVS_DISP_OBJ)

# -------------------------------------------------------------------------------------------------
# Blackmagic stuff

DECKLINK_OBJ=
DECKLINK_INC=
DECKLINK_LIB=
DECKLINK_PATH=
decklink=no
decklink_req=yes

AC_ARG_ENABLE(decklink, AS_HELP_STRING([--disable-decklink], [disable DeckLink (default is auto)]), 
	[decklink_req=$enableval])
AC_ARG_WITH(decklink,
        [  --with-decklink=DIR     specify location of DECKLINK],
        [DECKLINK_INC=$withval/include
        ],
        [DECKLINK_INC=""]
        )

case "$host_os" in
	*darwin*)
                if test -z $DECKLINK; then
                        DECKLINK_INC=${PARENT}/DeckLink/Mac
                fi
                OLD_LIBS=$LIBS
                LIBS+=" -framework CoreFoundation ../DeckLink/include/DeckLinkAPIDispatch.cpp"
                AC_LANG_PUSH(C++)
		AC_COMPILE_IFELSE([AC_LANG_PROGRAM([[#include "../DeckLink/include/DeckLinkAPI.h"
                                   ]], 
		[[IDeckLinkIterator *deckLinkIter = CreateDeckLinkIteratorInstance();]])],FOUND_DECKLINK=yes,FOUND_DECKLINK=no)
                LIBS=$OLD_LIBS
                if test $FOUND_DECKLINK = yes; then
                        DECKLINK_LIB+=" -framework CoreFoundation"
                fi
                AC_LANG_POP(C++)
                ;;
        *)
                if test -z $DECKLINK; then
                        DECKLINK_INC=${PARENT}/DeckLink/include
                fi

                AC_CHECK_FILE(${DECKLINK_INC}/DeckLinkAPI.h, FOUND_DECKLINK_H=yes, FOUND_DECKLINK_H=no)
                AC_CHECK_FILE(${DECKLINK_INC}/DeckLinkAPIDispatch.cpp, FOUND_DECKLINK_SRC=yes, FOUND_DECKLINK_SRC=no)
                AC_CHECK_LIB(DeckLinkAPI, main, FOUND_DECKLINK_L=yes, FOUND_DECKLINK_L=no)
                #if test $FOUND_DECKLINK_H = yes -a $FOUND_DECKLINK_SRC = yes -a $FOUND_DECKLINK_L = yes; then
                if test $FOUND_DECKLINK_H = yes -a $FOUND_DECKLINK_SRC = yes; then
                        FOUND_DECKLINK=yes
                        DECKLINK_LIB+=" -ldl"
                else
                        FOUND_DECKLINK=no
                fi
                ;;
esac

if test $decklink_req = yes -a $FOUND_DECKLINK = yes
then
    DECKLINK_PATH=${DECKLINK_INC}
    DECKLINK_INC=-I${DECKLINK_INC}
    DECKLINK_CAP_OBJ="src/video_capture/decklink.o"
    DECKLINK_DISP_OBJ="src/video_display/decklink.o"
    DECKLINK_COMMON="src/video_capture/DeckLinkAPIDispatch.o"
    AC_DEFINE([HAVE_DECKLINK], [1], [Build with DeckLink support])
    LINKER=$CXX
    AC_SUBST(DECKLINK_CAP_LIB_TARGET, "lib/ultragrid/vidcap_decklink.so.$video_capture_abi_version")
    AC_SUBST(DECKLINK_DISP_LIB_TARGET, "lib/ultragrid/display_decklink.so.$video_display_abi_version")
    decklink=yes
else
    DECKLINK_PATH=
    DECKLINK_INC=
    DECKLINK_CAP_OBJ=
    DECKLINK_DISP_OBJ=
    DECKLINK_LIB=
fi

AC_SUBST(DECKLINK_PATH)
AC_SUBST(DECKLINK_COMMON)
AC_SUBST(DECKLINK_INC)
AC_SUBST(DECKLINK_LIB)
AC_SUBST(DECKLINK_CAP_OBJ)
AC_SUBST(DECKLINK_DISP_OBJ)
AC_SUBST(LINKER)

# -------------------------------------------------------------------------------------------------
# HD-SDI Master Quad stuff

QUAD_PATH=
QUAD_OBJ=
QUAD_INC=
quad=no

case $host in
    *-linux-*)

        AC_ARG_ENABLE(quad, 
              AS_HELP_STRING([--disable-quad], [disable Linsys Quad (default is auto)]), 
            [quad_req=$enableval],
            [quad_req=yes]
            )

        AC_ARG_WITH(decklink,
            [  --with-quad=DIR         specify location of QUAD],
            [QUAD_PATH=$withval
            ],
            [QUAD_PATH=${PARENT}/quad
            ])

        QUAD_INC=${QUAD_PATH}/include

        AC_CHECK_FILE(${QUAD_INC}/master.h, FOUND_QUAD_MASTER_H=yes, FOUND_QUAD_MASTER_H=no)
        AC_CHECK_FILE(${QUAD_INC}/sdi.h, FOUND_QUAD_SDI_H=yes, FOUND_QUAD_SDI_H=no)

        if test $quad_req = yes -a $FOUND_QUAD_MASTER_H = yes -a $FOUND_QUAD_SDI_H = yes
        then
            QUAD_INC="-I$QUAD_INC -I$QUAD_PATH/Examples"
            QUAD_OBJ="$QUAD_PATH/Examples/util.o src/video_capture/quad.o"
            AC_DEFINE([HAVE_QUAD], [1], [Build with Quad support])
            AC_SUBST(QUAD_LIB_TARGET, "lib/ultragrid/vidcap_quad.so.$video_display_abi_version")
            quad=yes
        else
            QUAD_PATH=
            QUAD_INC=
            QUAD_OBJ=
        fi
    ;;
esac

AC_SUBST(QUAD_PATH)
AC_SUBST(QUAD_INC)
AC_SUBST(QUAD_OBJ)

# -------------------------------------------------------------------------------------------------
# DELTACAST stuff

DELTACAST_PATH=
DELTACAST_CAP_OBJ=
DELTACAST_DISP_OBJ=
DELTACAST_INC=
DELTACAST_LIB=
deltacast_req=yes
deltacast=no

case $host in
    *-linux-*)

        AC_ARG_ENABLE(deltacast, 
              AS_HELP_STRING([--disable-deltacast], [disable DELTACAST suppport (default is auto)]), 
            [deltacast_req=$enableval],
            [deltacast_req=yes]
            )

        AC_ARG_WITH(deltacast,
            [  --with-deltacast=DIR         specify location of DELTACAST],
            [DELTACAST_PATH=$withval
            ],
            [DELTACAST_PATH=${PARENT}/VideoMasterHD
            ])

        DELTACAST_INC=${DELTACAST_PATH}/Include
        
        CXXFLAGS_SAVE=$CXXFLAGS
        CXXFLAGS+=" -I$DELTACAST_INC"
        CPPFLAGS_SAVE=$CPPFLAGS
        CPPFLAGS+=" -I$DELTACAST_INC"
        SAVED_LIBS=$LIBS
        
        AC_LANG_PUSH(C++)

        AC_CHECK_HEADERS([VideoMasterHD_Core.h VideoMasterHD_Sdi.h VideoMasterHD_Sdi_Audio.h],
                [], [],
                [[#ifdef HAVE_VIDEOMASTERHD_CORE_H
                # include <VideoMasterHD_Core.h>
                #endif
                #ifdef HAVE_VIDEOMASTERHD_SDI_H
                # include <VideoMasterHD_Sdi.h>
                #endif
                ]])
        AC_CHECK_LIB(videomasterhd, VHD_OpenBoardHandle)
        AC_CHECK_LIB(videomasterhd_audio, VHD_GetNbSamples, [], [], [-lvideomasterhd])
        LIBS=$SAVED_LIBS
        
        AC_LANG_POP(C++)
        
        CXXFLAGS=$CXXFLAGS_SAVE
        CPPFLAGS=$CPPFLAGS_SAVE

        if test $deltacast_req = yes -a "$ac_cv_header_VideoMasterHD_Core_h" = yes -a "$ac_cv_header_VideoMasterHD_Sdi_h" = yes -a "$ac_cv_header_VideoMasterHD_Sdi_Audio_h" = yes \
                -a "$ac_cv_lib_videomasterhd_VHD_OpenBoardHandle" = yes -a "$ac_cv_lib_videomasterhd_audio_VHD_GetNbSamples" = yes
        then
            DELTACAST_INC="-I$DELTACAST_INC"
            DELTACAST_CAP_OBJ="src/video_capture/deltacast.o"
            DELTACAST_DISP_OBJ="src/video_display/deltacast.o"
            DELTACAST_LIB="-lvideomasterhd -lvideomasterhd_audio"
            AC_DEFINE([HAVE_DELTACAST], [1], [Build with DELTACAST support])
            AC_SUBST(DELTACAST_CAP_LIB_TARGET, "lib/ultragrid/vidcap_deltacast.so.$video_display_abi_version")
            AC_SUBST(DELTACAST_DISP_LIB_TARGET, "lib/ultragrid/display_deltacast.so.$video_display_abi_version")
            deltacast=yes
        else
            DELTACAST_PATH=
            DELTACAST_LIB=
            DELTACAST_INC=
            DELTACAST_CAP_OBJ=
            DELTACAST_DISP_OBJ=
        fi
    ;;
esac

AC_SUBST(DELTACAST_PATH)
AC_SUBST(DELTACAST_INC)
AC_SUBST(DELTACAST_LIB)
AC_SUBST(DELTACAST_CAP_OBJ)
AC_SUBST(DELTACAST_DISP_OBJ)



# -------------------------------------------------------------------------------------------------
# QuickTime Stuff
QUICKTIME_INC=
QUICKTIME_LIB=
QUICKTIME_OBJ=
quicktime=no

AC_ARG_ENABLE(quicktime, 
      AS_HELP_STRING([--disable-quicktime], [disable QuickTime support(default is auto)]), 
    [quicktime_req=$enableval],
    [quicktime_req=yes]
    )

case $host_os in
	*darwin*)
		AC_CHECK_HEADERS([QuickTime/QuickTime.h], [FOUND_QUICKTIME_H=yes], [echo "QuickTime headers not found."])
		AC_CHECK_HEADERS([Carbon/Carbon.h], [FOUND_CARBON_H=yes], [echo "Carbon headers not found."])
	
		if test $quicktime_req = yes -a $FOUND_QUICKTIME_H = yes -a $FOUND_QUICKTIME_H = yes
		then
			QUICKTIME_INC=
			QUICKTIME_LIB="-framework QuickTime -framework Carbon -framework AppKit -framework CoreAudio -framework AudioUnit"
			QUICKTIME_OBJ="src/video_capture/quicktime.o src/video_display/quicktime.o"
                        quicktime=yes
		fi
    ;;
esac

AC_SUBST(QUICKTIME_INC)
AC_SUBST(QUICKTIME_LIB)
AC_SUBST(QUICKTIME_OBJ)

# -------------------------------------------------------------------------------------------------
# SDL Stuff
SDL_OBJ=
SDL_LIBS=
sdl=no

AC_ARG_ENABLE(sdl, 
      AS_HELP_STRING([--enable-sdl], [enable SDL(default is enable)]), 
    [sdl_req=$enableval],
    [sdl_req=yes]
    )
#
# version comparison function that works for "." delimited version numbers (no alpha please)
# returns 0 for logically equal version numbers (2 == 2.0.0)
# returns 1 if the first param is later then the second param
# returns 2 if the second param is later than the first param
#
# note the idiotic double brackets; m4 which is under the hood of autoconf swallows one pair of brackets
function cmpversion()
{
    # just in case we get whole numbers, we append a .0 to the end of everything
    p1="${1}.0"
    p2="${2}.0"
    val1=`echo $p1 | sed 's/\([[0-9]]*\)\..*/\1/'`
    val2=`echo $p2 | sed 's/\([[0-9]]*\)\..*/\1/'`

    winner=0
    index=1
    while ( test -n "$val1" ||  test -n "$val2" ) && test "$winner" -eq "0" && test "$index" -lt "10"
    do
      # null is the same as 0 if we are still trying to match something
      if test -z "$val1"
        then
              val1=0
      fi
      if test -z "$val2"
        then
              val2=0
      fi

      # the greater number is always the winner at any equal tuple
      if test "$val1" -gt "$val2"
      then
        winner=1;
      fi
      if test "$val2" -gt "$val1"
      then
        winner=2;
      fi

      # make sure we end this thing on bad input
      if (echo $p1 | grep -q '^[[0-9]]*\.')
      then
        p1=`echo $p1 | sed 's/[[0-9]]*\.\(.*\)/\1/'`
      else
        p1=""
      fi
      if (echo $p2 | grep -q '^[[0-9]]*\.')
      then
        p2=`echo $p2 | sed 's/[[0-9]]*\.\(.*\)/\1/'`
      else
        p2=""
      fi

      let "index = $index + 1"
      val1=`echo $p1 | sed 's/\([[0-9]]*\)\..*/\1/'`
      val2=`echo $p2 | sed 's/\([[0-9]]*\)\..*/\1/'`

    done

    echo $winner
}

case "$host_os" in
        *darwin*)
	# Mac workaround - redefining non-present macro to avoid errors
	AC_DEFUN([AM_PATH_SDL], [$2])
        AC_CHECK_HEADERS([SDL/SDL.h],
                         [AC_CHECK_LIB(SDL, SDL_Init, FOUND_SDL_L=yes, echo "SDL library not found or not usable.", -L/opt/local/lib)],
                         [echo "SDL.h not found."]
                        )
            if test $sdl_req = yes -a "$FOUND_SDL_L" = yes
            then
                CFLAGS="$CFLAGS -D_GNU_SOURCE=1 -D_THREAD_SAFE -I/opt/local/include/SDL"
                SDL_LIBS="-L/opt/local/lib -lSDLmain -lSDL -Wl,-framework,Cocoa"
                SDL_OBJ="$SDL_OBJ src/video_display/sdl.o"
                AC_DEFINE([HAVE_SDL], [1],  [Build with SDL support])
                SDL_VERSION_REQUIRED=1.2.10
                AC_CHECK_FILE(/opt/local/bin/sdl-config, FOUND_SDL_CONFIG=yes, echo "sdl-config not found.")
                if test "$FOUND_SDL_CONFIG" = yes
                then
                    SDL_VERSION_FOUND=`/opt/local/bin/sdl-config --version`
                    RESULT=`cmpversion $SDL_VERSION_FOUND $SDL_VERSION_REQUIRED`
                    if test $RESULT = 1
                    then
                        echo "checking for SDL - version >= $SDL_VERSION_REQUIRED... yes ($SDL_VERSION_FOUND)";
                        AC_DEFINE([HAVE_SDL_1210], [1], [We have SDL version >= 1.21])
                    else
                        echo "checking for SDL - version >= $SDL_VERSION_REQUIRED... no ($SDL_VERSION_FOUND)";
                    fi
                fi
                sdl=yes
            fi
        ;;
        *)
        AC_CHECK_HEADERS([SDL/SDL.h],
                         [AC_CHECK_LIB(SDL, SDL_Init, FOUND_SDL_L=yes, echo "SDL library not found or not usable.")],
                         [echo "SDL.h not found."]
                        )
            if test $sdl_req = yes -a "$FOUND_SDL_L" = yes
            then
                SDL_LIBS="-lSDL"
                SDL_OBJ="$SDL_OBJ src/video_display/sdl.o"
                AC_DEFINE([HAVE_SDL], [1],  [Build with SDL support])
                SDL_VERSION=1.2.10
                AM_PATH_SDL($SDL_VERSION, AC_DEFINE([HAVE_SDL_1210], [1], [We have SDL version >= 1.21]), :)
                sdl=yes
            fi
        ;;
esac

if test sdl = yes
then
        AC_SUBST(SDL_LIB_TARGET, "lib/ultragrid/display_sdl.so.$video_display_abi_version")
fi

AC_SUBST(SDL_OBJ)
AC_SUBST(SDL_LIBS)

# -------------------------------------------------------------------------------------------------
# Testcard stuff
TESTCARD_OBJ="src/video_capture/testcard.o"
TESTCARD_LIB=
AC_SUBST(TESTCARD_OBJ)
AC_SUBST(TESTCARD_LIB)

SAVED_LIBS=$LIBS
AC_CHECK_LIB(SDL_mixer, Mix_PlayMusic)
LIBS=$SAVED_LIBS
if test "$ac_cv_lib_SDL_mixer_Mix_PlayMusic" = yes
then
        TESTCARD_LIB="-lSDL -lSDL_mixer"
fi

# we build testcard in any case
AC_SUBST(TESTCARD_LIB_TARGET, "lib/ultragrid/vidcap_testcard.so.$video_capture_abi_version")

TESTCARD2_OBJ=
TESTCARD2_LIB=
if test $sdl = yes
then
        TESTCARD2_OBJ="src/video_capture/testcard2.o"
        TESTCARD2_LIB=$SDL_LIB
        SAVED_LIBS=$LIBS
        AC_CHECK_LIB(SDL_ttf, TTF_Init)
        LIBS=$SAVED_LIBS
        if test "$ac_cv_lib_SDL_ttf_TTF_Init" = yes
        then
                TESTCARD2_LIB+=" -lSDL_ttf"
        fi
        AC_SUBST(TESTCARD2_LIB_TARGET, "lib/ultragrid/vidcap_testcard2.so.$video_capture_abi_version")
fi


AC_SUBST(TESTCARD2_OBJ)
AC_SUBST(TESTCARD2_LIB)



# -------------------------------------------------------------------------------------------------
# OpenGL stuff

GL_INC=
GL_OBJ=
GL_LIB=
gl=no

AC_ARG_ENABLE(gl, 
      AS_HELP_STRING([--disable-gl], [disable OpenGL (default is auto)]), 
    [gl_req=$enableval],
    [gl_req=yes]
    )

case "$host_os" in
	*darwin*)
	AC_CHECK_HEADERS([OpenGL/gl.h OpenGL/glext.h],
			 [FOUND_GL_H=yes],
			 [FOUND_GL_H=no], 
			 [
		 	  #include <OpenGL/gl.h>
			  #include <OpenGL/glext.h>
			 ]
			)

	if test $FOUND_GL_H = yes
	then
                AC_CHECK_FILE(/System/Library/Frameworks/OpenGL.framework/OpenGL, FOUND_GL_L=yes, echo "OpenGL framework not found.")

		if test $gl_req = yes -a $FOUND_GL_L = yes
		then
			case "$host_os" in
			*darwin8*)
				GL_LIB="-framework GLUT -framework OpenGL -framework Cocoa"
			;;
			*darwin9*)
				GL_LIB="-framework GLUT -framework OpenGL -framework Cocoa -dylib_file /System/Library/Frameworks/OpenGL.framework/Versions/A/Libraries/libGL.dylib:/System/Library/Frameworks/OpenGL.framework/Versions/A/Libraries/libGL.dylib"
			;;
			*)
				GL_LIB="-framework GLUT -framework OpenGL -framework Cocoa"
			;;
			esac

			#FOUND_GLEW_L=no
			#AC_CHECK_HEADERS([/opt/local/include/GL/glew.h],
			#		 [AC_CHECK_LIB(GLEW, main, FOUND_GLEW_L=yes , echo "GLEW library not found or not usable.", -L/opt/local/lib)],
			#		 [echo "GL/glew.h not found."]
			#		)
			AC_CHECK_HEADERS([GLUT/glut.h],
					 [AC_CHECK_FILE(/System/Library/Frameworks/GLUT.framework/GLUT, FOUND_GLUT=yes, echo "GLUT framework not found.")],
					 [echo "GLUT/glut.h not found."]
					)
			if test "$FOUND_GLUT" = yes
			then
				GL_INC="$GL_INC -I/opt/local/include"
				GL_OBJ="$GL_OBJ src/video_display/gl.o"
				AC_DEFINE([HAVE_GL], [1], [Build with OpenGL output])
                                gl=yes
			else
                                GL_LIB=
				echo "OpenGL (GLUT) libraries not found or not usable."
			fi
		else
			echo "OpenGL libraries not found or not usable."
		fi

	else
		echo "OpenGL headers not found or not usable."
	fi
	;;
	*) 
	AC_CHECK_HEADERS([GL/gl.h GL/glext.h],
			 [FOUND_GL_H=yes],
			 [FOUND_GL_H=no], 
			 [
		 	  #include <GL/gl.h>
			  #include <GL/glext.h>
			 ]
			)

	if test $FOUND_GL_H = yes
	then
		AC_CHECK_LIB(GL, glBindTexture, FOUND_GL_L=yes, FOUND_GL_L=no)

		if test $gl_req = yes -a $FOUND_GL_L = yes
		then
			GL_LIB+=" -lGL"
	
			#FOUND_GLEW_L=no
			#AC_CHECK_HEADERS([GL/glew.h],
			#		 [AC_CHECK_LIB(GLEW, main, FOUND_GLEW_L=yes , echo "GLEW library not found or not usable.")],
			#		 [echo "GL/glew.h not found."]
			#		)
			AC_CHECK_HEADERS([GL/glut.h],
					 [AC_CHECK_LIB(glut, glutInit, FOUND_GLUT=yes , echo "GLUT library not found or not usable.")],
					 [echo "GL/glut.h not found."]
					)
			if test "$FOUND_GLUT" = yes
			then
				GL_LIB+=" -lglut"
				GL_OBJ="$GL_OBJ src/video_display/gl.o"
				AC_DEFINE([HAVE_GL], [1], [Build with OpenGL output])
                                gl=yes
			else
				echo "OpenGL (GLUT) libraries not found or not usable."
			fi
		else
			echo "OpenGL libraries not found or not usable."
		fi

	else
		echo "OpenGL headers not found or not usable."
	fi
	;;
esac

if test gl = yes
then
        AC_SUBST(GL_LIB_TARGET, "lib/ultragrid/display_gl.so.$video_display_abi_version")
fi

AC_SUBST(GL_INC)
AC_SUBST(GL_LIB)
AC_SUBST(GL_OBJ)


# -------------------------------------------------------------------------------------------------
# FastDXT stuff
fastdxt=no
fastdxt_req=yes
FASTDXT_OBJ=

AC_ARG_ENABLE(fastdxt, 
	[  --disable-fastdxt        disable FastDXT],
	[fastdxt_req=$enableval])

AC_ARG_WITH(fastdxt,
	[  --with-fastdxt=DIR      specify location of FastDXT],
	[FASTDXT_INC=$withval
	 FASTDXT_PATH=$withval],
	[FASTDXT_INC=${PARENT}/FastDXT
	 FASTDXT_PATH=${PARENT}/FastDXT])

AC_CHECK_HEADER(${FASTDXT_INC}/libdxt.h, FOUND_FASTDXT_H=yes, FOUND_FASTDXT_H=no)
AC_CHECK_LIB(dxt, DirectDXT1, FOUND_FASTDXT_L=yes, FOUND_FASTDXT_L=no, -I${FASTDXT_INC} -L${FASTDXT_PATH})

if test $fastdxt_req = yes -a $FOUND_FASTDXT_L = yes -a $FOUND_FASTDXT_H = yes
then
	FASTDXT_INC=-I${FASTDXT_INC}
	FASTDXT_LIB="-L${FASTDXT_PATH} -ldxt"
	FASTDXT_OBJ="$FASTDXT_OBJ src/video_compress/fastdxt.o"
        AC_DEFINE([HAVE_FASTDXT], [1], [Build with support for FastDXT])
	LINKER=$CXX
        AC_SUBST(FASTDXT_LIB_TARGET, "lib/ultragrid/vcompress_fastdxt.so.$video_compress_abi_version")
        fastdxt=yes
else
	FASTDXT_INC=
	FASTDXT_LIB=
fi

AC_SUBST(FASTDXT_INC)
AC_SUBST(FASTDXT_LIB)
AC_SUBST(FASTDXT_OBJ)

# -------------------------------------------------------------------------------------------------
# GLSL DXT
rtdxt=no

AC_ARG_ENABLE(rtdxt, 
      AS_HELP_STRING([--disable-rtdxt], [disable Real-Time OpenGL DXT compression (default is auto)]), 
	[rtdxt_req=$enableval],
        [rtdxt_req=yes])

SAVED_LIBS=$LIBS
LIBS+=" $X_LIBS"

AC_CHECK_HEADER(GL/glew.h, FOUND_GLEW_H=yes)
AC_CHECK_LIB(GLEW, glewIsSupported, FOUND_GLEW_L=yes)
AC_CHECK_HEADER(GL/glx.h, FOUND_GLX_H=yes)
AC_CHECK_HEADER(GL/gl.h, FOUND_GL_H=yes)
AC_CHECK_LIB(GL, glXCreateNewContext, FOUND_GLX_L=yes)

# Linux
if test $rtdxt_req = yes -a "$HAVE_X11" = yes -a "$FOUND_GLEW_L" = yes -a "$FOUND_GLEW_H" = yes -a "$FOUND_GLX_L" = yes -a "$FOUND_GLX_H" = yes \
        -a "$FOUND_GL_H" = yes -a "$system" = Linux
then
        RTDXT_COMMON_OBJ="src/glx_common.o"
        RTDXT_LIB=" -lGLEW -lGL -lX11"
        rtdxt=yes
else
        LIBS=$SAVED_LIBS
fi

# Mac
if test $rtdxt_req = yes -a  "$system" = MacOSX
then
	RTDXT_LIB="-framework OpenGL -framework Cocoa"
        RTDXT_COMMON_OBJ="src/mac_gl_common.o"
        rtdxt=yes
fi

# common
if test $rtdxt = yes
then
        AC_DEFINE([HAVE_DXT_GLSL], [1], [Build with DXT_GLSL support])
        RTDXT_COMMON_OBJ+=" ../dxt_compress/dxt_util.o"
        RTDXT_COMPRESS_OBJ="../dxt_compress/dxt_encoder.o src/video_compress/dxt_glsl.o"
        RTDXT_DECOMPRESS_OBJ="../dxt_compress/dxt_decoder.o src/video_decompress/dxt_glsl.o"
        DXT_GLSL_CFLAGS="-std=gnu99"
        AC_SUBST(RTDXT_COMPRESS_LIB_TARGET, "lib/ultragrid/vcompress_rtdxt.so.$video_compress_abi_version")
        AC_SUBST(RTDXT_DECOMPRESS_LIB_TARGET, "lib/ultragrid/vdecompress_rtdxt.so.$video_decompress_abi_version")
fi    

AC_SUBST(RTDXT_COMMON_OBJ)
AC_SUBST(RTDXT_COMPRESS_OBJ)
AC_SUBST(RTDXT_DECOMPRESS_OBJ)
AC_SUBST(RTDXT_LIB)
AC_SUBST(DXT_GLSL_CFLAGS)

# -------------------------------------------------------------------------------------------------
# CUDA staff
CUDA_PATH=
CUDA_INC=
CUDA_LIB=
NVCC=
NVCCFLAGS=
CUDA_LIB_PATH=

AC_ARG_WITH(cuda,
            [  --with-cuda=DIR         specify location of CUDA Toolkit],
            [CUDA_PATH=$withval
            ],
            [CUDA_PATH=/usr/local/cuda/])

AC_CHECK_PROG([NVCC], [nvcc], [$CUDA_PATH/bin/nvcc],
                  [],
     [$CUDA_PATH/bin])

AC_CHECK_SIZEOF([int *])

if test -n "$NVCC"
then
	AC_MSG_CHECKING([CUDA Toolkit version - major])
        nvcc_major=`$NVCC --version |grep release|sed  's/^.*release \(@<:@0-9@:>@@<:@0-9@:>@*\).*$/\1/'`
	AC_MSG_RESULT($nvcc_major)
	AC_MSG_CHECKING([CUDA Toolkit version - minor])
        nvcc_minor=`$NVCC --version |grep release|sed  's/^.*release @<:@0-9@:>@@<:@0-9@:>@*\.\(@<:@0-9@:>@@<:@0-9@:>@*\).*$/\1/'`
	AC_MSG_RESULT($nvcc_minor)

        CUDA_INC=-I$CUDA_PATH/include
        if test $ac_cv_sizeof_int_p -eq 8 -a $system = Linux
        then
                CUDA_LIB_PATH="$CUDA_PATH/lib64"
        else
                CUDA_LIB_PATH="$CUDA_PATH/lib"
        fi

        CUDA_LIB="-L$CUDA_LIB_PATH -lcudart"
fi

AC_SUBST(NVCC)
AC_SUBST(NVCCFLAGS)
AC_SUBST(CUDA_PATH)
AC_SUBST(CUDA_LIB)
AC_SUBST(CUDA_INC)

# -------------------------------------------------------------------------------------------------
# JPEG
JPEG_OBJ=
JPEG_COMPRESS_OBJ=
JPEG_DECOMPRESS_OBJ=
JPEG_INC=
JPEG_LIB=

jpeg_req=yes
jpeg=no

AC_ARG_ENABLE(jpeg, 
      AS_HELP_STRING([--disable-jpeg], [disable JPEG compression (default is auto)]), 
	[jpeg_req=$enableval],
        [jpeg_req=yes])

SAVED_CXXFLAGS=$CXXFLAGS
SAVED_CPPFLAGS=$CPPFLAGS
CXXFLAGS+=" $CUDA_INC"
CPPFLAGS+=" $CUDA_INC"
AC_LANG_PUSH(C++)
AC_CHECK_HEADER(npp.h, FOUND_NPP_H=yes, FOUND_NPP_H=no)
AC_CHECK_FILE(../libgpujpeg/libgpujpeg.a)
AC_LANG_POP(C++)
CXXFLAGS=$SAVED_CXXFLAGS
CPPFLAGS=$SAVED_CPPFLAGS

if test -n "$NVCC"
then
        if test \( $nvcc_major -eq 4 -a $nvcc_minor -eq 1 \) -o $version_check = no
        then
                jpeg_cuda_version_ok=yes
        else
                AC_MSG_WARN([*** CUDA Toolkit other than 4.1 detected. Please install v4.1 to use JPEG.])
                HM_VERSION_WARNING
        fi
fi

if test "$jpeg_req" = yes -a -n "$NVCC" -a "$FOUND_NPP_H" = yes -a "$jpeg_cuda_version_ok" = yes -a $ac_cv_file____libgpujpeg_libgpujpeg_a = yes
then
        jpeg=yes
        JPEG_LIB="$CUDA_LIB -lnpp ../libgpujpeg/libgpujpeg.a"
        JPEG_INC=$CUDA_INC
        JPEG_COMMON_OBJ="src/video_compress/jpeg.o"
        JPEG_DECOMPRESS_OBJ="src/video_decompress/jpeg.o "
        LINKER=$CXX
        AC_DEFINE([HAVE_JPEG], [1], [Build with JPEG support])
        AC_SUBST(JPEG_COMPRESS_LIB_TARGET, "lib/ultragrid/vcompress_jpeg.so.$video_compress_abi_version")
        AC_SUBST(JPEG_DECOMPRESS_LIB_TARGET, "lib/ultragrid/vdecompress_jpeg.so.$video_decompress_abi_version")
        POST_COMPILE_MSG+="\n***\nYou have compiled in JPEG support.\nIn order to use use JPEG compression and \
decompression, you will need to have CUDA libraries visible to your OS.\n\
If not done so, you can accomplish this by adding line:\n\
        export LD_LIBRARY_PATH=$CUDA_LIB_PATH:\\\$\$LD_LIBRARY_PATH\n\
to your .bashrc file (in home directory). To take effect immediatelly, you will need to enter:\n\
        exec bash\n***\n"
fi

AC_SUBST(JPEG_COMMON_OBJ)
AC_SUBST(JPEG_COMPRESS_OBJ)
AC_SUBST(JPEG_DECOMPRESS_OBJ)
AC_SUBST(JPEG_INC)
AC_SUBST(JPEG_LIB)

# -------------------------------------------------------------------------------------------------
# SAGE stuff

SAGE_OBJ=
SAGE_INC=
SAGE_LIB=
sage=no

AC_ARG_ENABLE(sage, 
      AS_HELP_STRING([--disable-sage], [disable SAGE (default is auto)]), 
	[sage_req=$enableval],
        [sage_req=yes])

AC_ARG_WITH(sage,
	[  --with-sage=DIR         specify location of SAGE],
	[SAGE_INC=$withval/include
	 SAGE_LIB=$withval/lib],
	[SAGE_INC=${PARENT}/sage3.0/include
	 SAGE_LIB=${PARENT}/sage3.0/lib])

AC_CHECK_FILE(${SAGE_INC}/sail.h, FOUND_SAGE_H=yes, FOUND_SAGE_H=no)
AC_CHECK_LIB(sail, main, FOUND_SAGE_L=yes, FOUND_SAGE_L=no, -I${SAGE_INC} -L${SAGE_LIB})

if test $sage_req = yes -a $FOUND_SAGE_L = yes -a $FOUND_SAGE_H = yes
then
    SAGE_INC=-I${SAGE_INC}
    SAGE_LIB=-"L${SAGE_LIB} -lsail"
    SAGE_OBJ="src/video_display/sage.o src/video_display/sage_wrapper.o"
    AC_DEFINE([HAVE_SAGE], [1], [Build with SAGE support])
    LINKER=$CXX
     AC_SUBST(SAGE_LIB_TARGET, "lib/ultragrid/display_sage.so.$video_display_abi_version")
    sage=yes
else
    SAGE_INC=
    SAGE_LIB=
    SAGE_OBJ=
fi

AC_SUBST(SAGE_INC)
AC_SUBST(SAGE_LIB)
AC_SUBST(SAGE_OBJ)
AC_SUBST(LINKER)

# -------------------------------------------------------------------------------------------------
# AUDIO stuff

PORTAUDIO_INC=
PORTAUDIO_LIB=
PORTAUDIO_CAP_OBJ=
PORTAUDIO_PLAY_OBJ=
portaudio=no

AC_ARG_ENABLE(portaudio, 
      AS_HELP_STRING([--disable-portaudio], [disable Portaudio (default is auto)]), 
	[portaudio_req=$enableval],
        [portaudio_req=yes])

AC_ARG_WITH(portaudio,
	[  --with-portaudio=DIR    specify location of Portaudio],
	[PORTAUDIO_INC=$withval/include
	 PORTAUDIO_LIB=$withval/lib],
	[PORTAUDIO_INC=${PARENT}/portaudio/include
	 PORTAUDIO_LIB=${PARENT}/portaudio/lib/.libs])

AC_CHECK_FILE(${PORTAUDIO_INC}/portaudio.h, FOUND_PORTAUDIO_H=yes, FOUND_PORTAUDIO_H=no)
AC_CHECK_FILE(${PORTAUDIO_LIB}/libportaudio.a, PORTAUDIO_STATIC=yes, PORTAUDIO_STATIC=no)
#AC_CHECK_LIB(portaudio, Pa_Initialize, PORTAUDIO_STATIC=yes, PORTAUDIO_STATIC=no, -L${PORTAUDIO_LIB})

if test $portaudio_req = yes -a $FOUND_PORTAUDIO_H = yes -a $PORTAUDIO_STATIC = yes
then
    PORTAUDIO_INC=-I${PORTAUDIO_INC}
    # we have now portaudio linked statically
    # TODO: consider linking it dynamically
    PORTAUDIO_LIB="${PORTAUDIO_LIB}/libportaudio.a"
    # libs taken from .pc file won't work - there are missing some optional dependencies, eg. jack
    PORTAUDIO_LIB+=" `( . ../portaudio/lib/libportaudio.la ; echo $inherited_linker_flags $dependency_libs | sed 's/\/usr\/lib\/lib\(.*\)\.la/-l\1/')`"
    CFLAGS+=" `cat  ../portaudio/portaudio-2.0.pc|grep '^Cflags: '|sed 's/^Cflags: -I\${includedir}//'`"
    PORTAUDIO_CAP_OBJ="src/audio/capture/portaudio.o"
    PORTAUDIO_PLAY_OBJ="src/audio/playback/portaudio.o"
    AC_DEFINE([HAVE_PORTAUDIO], [1], [Build with Portaudio support])
    portaudio=yes
    AC_SUBST(PORTAUDIO_CAP_LIB_TARGET, "lib/ultragrid/acap_portaudio.so.$audio_capture_abi_version")
    AC_SUBST(PORTAUDIO_PLAY_LIB_TARGET, "lib/ultragrid/aplay_portaudio.so.$audio_playback_abi_version")
else
    PORTAUDIO_INC=
    PORTAUDIO_LIB=
    PORTAUDIO_CAP_OBJ=
    PORTAUDIO_PLAY_OBJ=
fi

AC_SUBST(PORTAUDIO_INC)
AC_SUBST(PORTAUDIO_LIB)
AC_SUBST(PORTAUDIO_CAP_OBJ)
AC_SUBST(PORTAUDIO_PLAY_OBJ)

# -------------------------------------------------------------------------------------------------
#
# Jack stuff
#
jack=no

AC_ARG_ENABLE(jack, 
      AS_HELP_STRING([--enable-jack-transport], [enable JACK transport (default is disable)]), 
	[jack_req=$enableval],
        [jack_req=no])

AC_CHECK_HEADER(jack/jack.h, FOUND_JACK_H=yes, FOUND_JACK_H=no)
AC_CHECK_LIB(jack, jack_client_new, FOUND_JACK_L=yes, FOUND_JACK_L=no)
if test $jack_req = yes -a $FOUND_JACK_H = yes -a $FOUND_JACK_L = yes
then
    JACK_OBJ="src/audio/jack.o"
    JACK_LIB="-ljack"
    AC_DEFINE([HAVE_JACK], [1], [Build with JACK support])
    jack=yes
fi
AC_SUBST(JACK_OBJ)
AC_SUBST(JACK_LIB)
AC_SUBST(JACK_INC)


# -------------------------------------------------------------------------------------------------
#
# ALSA
#
AC_ARG_ENABLE(alsa, 
      AS_HELP_STRING([--disable-alsa], [disable ALSA (default is auto)]), 
	[alsa_req=$enableval],
        [alsa_req=yes])
AC_CHECK_HEADER(alsa/asoundlib.h)
SAVED_LIBS=$LIBS
AC_CHECK_LIB(asound, snd_pcm_open)
LIBS=$SAVED_LIBS
if test "$alsa_req" = yes -a "$ac_cv_header_alsa_asoundlib_h" = yes -a "$ac_cv_lib_asound_snd_pcm_open" = yes
then
        alsa=yes
        AC_DEFINE([HAVE_ALSA], [1], [Build with ALSA support])
        ALSA_CAP_OBJ="src/audio/capture/alsa.o"
        ALSA_PLAY_OBJ="src/audio/playback/alsa.o"
        ALSA_LIB="-lasound"
        AC_SUBST(ALSA_CAP_LIB_TARGET, "lib/ultragrid/acap_alsa.so.$audio_capture_abi_version")
        AC_SUBST(ALSA_PLAY_LIB_TARGET, "lib/ultragrid/aplay_alsa.so.$audio_playback_abi_version")
else
        alsa=no
        ALSA_OBJ=
        ALSA_LIB=
fi

AC_SUBST(ALSA_CAP_OBJ)
AC_SUBST(ALSA_PLAY_OBJ)
AC_SUBST(ALSA_LIB)

# -------------------------------------------------------------------------------------------------
# CoreAudio Stuff
COREAUDIO_INC=
COREAUDIO_LIB=
COREAUDIO_OBJ=
coreaudio=no

AC_ARG_ENABLE(coreaudio, 
      AS_HELP_STRING([--disable-coreaudio], [disable CoreAudio support(default is auto)]), 
    [coreaudio_req=$enableval],
    [coreaudio_req=yes]
    )

case $host_os in
	*darwin*)
		AC_CHECK_HEADERS([AudioUnit/AudioUnit.h], [FOUND_AUDIOUNIT_H=yes], [echo "AudioUnit headers not found."])
	
		if test $coreaudio_req = yes -a $FOUND_AUDIOUNIT_H = yes
		then
			COREAUDIO_INC=
			COREAUDIO_LIB="-framework CoreAudio -framework AudioUnit"
			COREAUDIO_OBJ="src/audio/capture/coreaudio.o src/audio/playback/coreaudio.o"
                        coreaudio=yes
                        AC_DEFINE([HAVE_COREAUDIO], [1], [Build with ALSA support])
		fi
    ;;
esac

AC_SUBST(COREAUDIO_INC)
AC_SUBST(COREAUDIO_LIB)
AC_SUBST(COREAUDIO_OBJ)

# -------------------------------------------------------------------------------------------------
# Try to find the SDK for the DVS cards
speex=no
speex_req=yes
AC_ARG_ENABLE(speex,
              AS_HELP_STRING([--disable-speex], [disable speex (default is auto)]), 
	[speex_req=$enableval])

SPEEX_PATH=${PARENT}/speex-1.2rc1/
SAVED_CFLAGS=$CFLAGS
SAVED_CPPFLAGS=$CPPFLAGS
CFLAGS+=" -I${SPEEX_PATH}/include"
CPPFLAGS+=" -I${SPEEX_PATH}/include"
AC_CHECK_HEADER(${SPEEX_PATH}/include/speex/speex_resampler.h, FOUND_SPEEX_RES_H=yes, FOUND_SPEEX_RES_H=no)
AC_CHECK_FILE(${SPEEX_PATH}/libspeex/.libs/libspeex.a, FOUND_LIBSPEEX=yes, FOUND_LIBSPEEX=no)
CFLAGS=$SAVED_CFLAGS
CPPFLAGS=$SAVED_CPPFLAGS

if test $speex_req = yes -a $FOUND_SPEEX_RES_H = yes -a $FOUND_LIBSPEEX = yes
then
	SPEEX_INC=-I${SPEEX_PATH}/include
	SPEEX_LIB="${SPEEX_PATH}/libspeex/.libs/libspeexdsp.a"

	SPEEX_OBJ=
        AC_DEFINE([HAVE_SPEEX], [1], [Build with DVS support])
        speex=yes
else
	SPEEX_INC=
	SPEEX_LIB=
	SPEEX_OBJ=
fi

AC_SUBST(SPEEX_INC)
AC_SUBST(SPEEX_LIB)
AC_SUBST(SPEEX_OBJ)


# -------------------------------------------------------------------------------------------------
# We need to add libraries then

# this is only needed when passing to "clean" make target
LIB_OBJS="$QUICKTIME_OBJ $SDL_OBJ $GL_OBJ $SAGE_OBJ $TESTCARD_OBJ $TESTCARD2_OBJ $DECKLINK_CAP_OBJ $DECKLINK_DISP_OBJ $DECKLINK_COMMON $QUAD_OBJ "\
"$DELTACAST_CAP_OBJ $DELTACAST_DISP_OBJ $DVS_CAP_OBJ $DVS_DISP_OBJ $FASTDXT_OBJ $RTDXT_COMPRESS_OBJ $JPEG_COMPRESS_OBJ $RTDXT_COMMON_OBJ $RTDXT_DECOMPRESS_OBJ $JPEG_COMMON_OBJ $JPEG_DECOMPRESS_OBJ "\
"$ALSA_CAP_OBJ $ALSA_PLAY_OBJ $PORTAUDIO_CAP_OBJ $PORTAUDIO_PLAY_OBJ"

if test "$build_libraries" = yes
then
        LIB_TARGETS="$SDL_LIB_TARGET $GL_LIB_TARGET $TESTCARD_LIB_TARGET $TESTCARD2_LIB_TARGET $DECKLINK_CAP_LIB_TARGET $DECKLINK_DISP_LIB_TARGET $QUAD_LIB_TARGET "\
"$DELTACAST_CAP_LIB_TARGET $DELTACAST_DISP_LIB_TARGET $DVS_CAP_LIB_TARGET $DVS_DISP_LIB_TARGET $SAGE_LIB_TARGET $FASTDXT_LIB_TARGET $RTDXT_COMPRESS_LIB_TARGET $JPEG_COMPRESS_LIB_TARGET "\
"$RTDXT_DECOMPRESS_LIB_TARGET $JPEG_DECOMPRESS_LIB_TARGET $ALSA_CAP_LIB_TARGET $ALSA_PLAY_LIB_TARGET $PORTAUDIO_PLAY_LIB_TARGET $PORTAUDIO_CAP_LIB_TARGET"
else
        LIBS+=" $GL_LIB $SDL_LIBS $DECKLINK_LIB $DELTACAST_LIB $QUICKTIME_LIB $SAGE_LIB $TESTCARD_LIB $TESTCARD2_LIB $DECKLINK_LIB $DELTACAST_LIB $DVS_LIB $FASTDXT_LIB $RTDXT_LIB $JPEG_LIB $ALSA_LIB "\
"$PORTAUDIO_LIB"
        OBJS+=" $LIB_OBJS"
        LIB_OBJS=
        LIB_TARGETS=
fi

AC_SUBST(LIB_OBJS)
AC_SUBST(LIB_TARGETS)


# -------------------------------------------------------------------------------------------------
# Finally, substitute things into the Makefile and config.h
AC_CONFIG_HEADER(src/config.h)
AC_CONFIG_FILES([Makefile])
AC_OUTPUT

AC_MSG_RESULT([
Configuration summary:

  Target ...................... $host
  Debug output ................ $debug_output
  Profiling support ........... $profile
  IPv6 support ................ $ipv6
  RT priority ................. $use_rt
  Standalone modules .......... $build_libraries

  DeckLink .................... $decklink
  DELTACAST ................... $deltacast
  DVS ......................... $dvs
  Linsys Quad ................. $quad
  OpenGL ...................... $gl
  Quicktime ................... $quicktime
  SAGE ........................ $sage
  SDL ......................... $sdl
  
  Portaudio ................... $portaudio
  ALSA ........................ $alsa
  CoreAudio ................... $coreaudio
  Jack transport .............. $jack
  speex ....................... $speex
  
  FastDXT ..................... $fastdxt
  Realtime DXT (OpenGL) ....... $rtdxt
  JPEG ........................ $jpeg
])
<|MERGE_RESOLUTION|>--- conflicted
+++ resolved
@@ -24,8 +24,10 @@
 LINKER=
 OBJS=""
 LIBS=""
+POST_COMPILE_MSG=""
 AC_SUBST(LIBS)
 AC_SUBST(OBJS)
+AC_SUBST(POST_COMPILE_MSG)
 
 AC_C_BIGENDIAN(
         AC_DEFINE([WORDS_BIGENDIAN], 1, [This is big endian system]),
@@ -85,16 +87,6 @@
 AC_SUBST(LDFLAGS)
 AC_SUBST(CXXFLAGS)
 
-<<<<<<< HEAD
-OBJS=""
-LIBS=""
-POST_COMPILE_MSG=""
-AC_SUBST(LIBS)
-AC_SUBST(OBJS)
-AC_SUBST(POST_COMPILE_MSG)
-
-=======
->>>>>>> fad417b0
 AC_ARG_ENABLE(depends-version-check,
         AS_HELP_STRING([--disable-depends-version-check], [Disable libraries version check]), 
 	[version_check=$enableval],
