/*
 * FILE:    host.h
 * AUTHORS: Martin Benes     <martinbenesh@gmail.com>
 *          Lukas Hejtmanek  <xhejtman@ics.muni.cz>
 *          Petr Holub       <hopet@ics.muni.cz>
 *          Milos Liska      <xliska@fi.muni.cz>
 *          Jiri Matela      <matela@ics.muni.cz>
 *          Dalibor Matura   <255899@mail.muni.cz>
 *          Ian Wesley-Smith <iwsmith@cct.lsu.edu>
 *
 * Copyright (c) 2005-2010 CESNET z.s.p.o.
 *
 * Redistribution and use in source and binary forms, with or without
 * modification, is permitted provided that the following conditions
 * are met:
 * 
 * 1. Redistributions of source code must retain the above copyright
 *    notice, this list of conditions and the following disclaimer.
 * 
 * 2. Redistributions in binary form must reproduce the above copyright
 *    notice, this list of conditions and the following disclaimer in the
 *    documentation and/or other materials provided with the distribution.
 * 
 * 3. All advertising materials mentioning features or use of this software
 *    must display the following acknowledgement:
 * 
 *      This product includes software developed by CESNET z.s.p.o.
 * 
 * 4. Neither the name of the CESNET nor the names of its contributors may be
 *    used to endorse or promote products derived from this software without
 *    specific prior written permission.
 *
 * THIS SOFTWARE IS PROVIDED BY THE AUTHORS AND CONTRIBUTORS
 * "AS IS" AND ANY EXPRESSED OR IMPLIED WARRANTIES, INCLUDING,
 * BUT NOT LIMITED TO, THE IMPLIED WARRANTIES OF MERCHANTABILITY
 * AND FITNESS FOR A PARTICULAR PURPOSE ARE DISCLAIMED. IN NO
 * EVENT SHALL THE AUTHORS OR CONTRIBUTORS BE LIABLE FOR ANY DIRECT,
 * INDIRECT, INCIDENTAL, SPECIAL, EXEMPLARY, OR CONSEQUENTIAL DAMAGES
 * (INCLUDING, BUT NOT LIMITED TO, PROCUREMENT OF SUBSTITUTE GOODS OR
 * SERVICES; LOSS OF USE, DATA, OR PROFITS; OR BUSINESS INTERRUPTION)
 * HOWEVER CAUSED AND ON ANY THEORY OF LIABILITY, WHETHER IN
 * CONTRACT, STRICT LIABILITY, OR TORT (INCLUDING NEGLIGENCE OR
 * OTHERWISE) ARISING IN ANY WAY OUT OF THE USE OF THIS SOFTWARE,
 * EVEN IF ADVISED OF THE POSSIBILITY OF SUCH DAMAGE.
 *
 */
#ifndef __host_h
#define __host_h

#ifdef HAVE_CONFIG_H
#include "config.h"
#include "config_unix.h"
#include "config_win32.h"
#endif

#ifdef __cplusplus
extern "C" {
#endif

<<<<<<< HEAD
struct state_uv;
struct rtp;
=======
struct rtp;
struct video_frame;
>>>>>>> 93d651ce

extern int uv_argc;
extern char **uv_argv;

extern long packet_rate;

extern volatile bool should_exit_receiver;

/* TODO: remove these variables (should be safe) */
extern unsigned int hd_size_x;
extern unsigned int hd_size_y;
extern unsigned int hd_color_spc;
extern unsigned int hd_color_bpp;

extern unsigned int bitdepth;

extern unsigned int progressive;

extern void (*exit_uv)(int status);

extern unsigned int audio_capture_channels;

#define MAX_CUDA_DEVICES 4
extern unsigned int cuda_devices[];
extern unsigned int cuda_devices_count;

extern const char *sage_receiver;

// for aggregate.c
struct vidcap;
struct display;
int initialize_video_display(const char *requested_display,
                                                char *fmt, unsigned int flags,
                                                struct display **);
int initialize_video_capture(const char *requested_capture,
                                               char *fmt, unsigned int flags,
                                               struct vidcap **);
struct vcodec_state;
void destroy_decoder(struct vcodec_state *video_decoder_state);
struct rtp **change_tx_port(struct state_uv *, int port);

void *ultragrid_rtp_receiver_thread(void *arg);
void destroy_rtp_devices(struct rtp ** network_devices);

// if not NULL, data should be exported
extern char *export_dir;
extern char *sage_network_device;

#ifdef __cplusplus
}
#endif

#endif<|MERGE_RESOLUTION|>--- conflicted
+++ resolved
@@ -57,13 +57,9 @@
 extern "C" {
 #endif
 
-<<<<<<< HEAD
+struct rtp;
 struct state_uv;
-struct rtp;
-=======
-struct rtp;
 struct video_frame;
->>>>>>> 93d651ce
 
 extern int uv_argc;
 extern char **uv_argv;
@@ -103,10 +99,10 @@
                                                struct vidcap **);
 struct vcodec_state;
 void destroy_decoder(struct vcodec_state *video_decoder_state);
-struct rtp **change_tx_port(struct state_uv *, int port);
 
 void *ultragrid_rtp_receiver_thread(void *arg);
 void destroy_rtp_devices(struct rtp ** network_devices);
+struct rtp **change_tx_port(struct state_uv *, int port);
 
 // if not NULL, data should be exported
 extern char *export_dir;
