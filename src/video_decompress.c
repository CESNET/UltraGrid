/*
 * FILE:    video_decompress.c
 * AUTHORS: Martin Benes     <martinbenesh@gmail.com>
 *          Lukas Hejtmanek  <xhejtman@ics.muni.cz>
 *          Petr Holub       <hopet@ics.muni.cz>
 *          Milos Liska      <xliska@fi.muni.cz>
 *          Jiri Matela      <matela@ics.muni.cz>
 *          Dalibor Matura   <255899@mail.muni.cz>
 *          Ian Wesley-Smith <iwsmith@cct.lsu.edu>
 *
 * Copyright (c) 2005-2010 CESNET z.s.p.o.
 *
 * Redistribution and use in source and binary forms, with or without
 * modification, is permitted provided that the following conditions
 * are met:
 * 
 * 1. Redistributions of source code must retain the above copyright
 *    notice, this list of conditions and the following disclaimer.
 * 
 * 2. Redistributions in binary form must reproduce the above copyright
 *    notice, this list of conditions and the following disclaimer in the
 *    documentation and/or other materials provided with the distribution.
 * 
 * 3. All advertising materials mentioning features or use of this software
 *    must display the following acknowledgement:
 * 
 *      This product includes software developed by CESNET z.s.p.o.
 * 
 * 4. Neither the name of the CESNET nor the names of its contributors may be
 *    used to endorse or promote products derived from this software without
 *    specific prior written permission.
 *
 * THIS SOFTWARE IS PROVIDED BY THE AUTHORS AND CONTRIBUTORS
 * "AS IS" AND ANY EXPRESSED OR IMPLIED WARRANTIES, INCLUDING,
 * BUT NOT LIMITED TO, THE IMPLIED WARRANTIES OF MERCHANTABILITY
 * AND FITNESS FOR A PARTICULAR PURPOSE ARE DISCLAIMED. IN NO
 * EVENT SHALL THE AUTHORS OR CONTRIBUTORS BE LIABLE FOR ANY DIRECT,
 * INDIRECT, INCIDENTAL, SPECIAL, EXEMPLARY, OR CONSEQUENTIAL DAMAGES
 * (INCLUDING, BUT NOT LIMITED TO, PROCUREMENT OF SUBSTITUTE GOODS OR
 * SERVICES; LOSS OF USE, DATA, OR PROFITS; OR BUSINESS INTERRUPTION)
 * HOWEVER CAUSED AND ON ANY THEORY OF LIABILITY, WHETHER IN
 * CONTRACT, STRICT LIABILITY, OR TORT (INCLUDING NEGLIGENCE OR
 * OTHERWISE) ARISING IN ANY WAY OUT OF THE USE OF THIS SOFTWARE,
 * EVEN IF ADVISED OF THE POSSIBILITY OF SUCH DAMAGE.
 *
 */

#ifdef HAVE_CONFIG_H
#include "config.h"
#include "config_unix.h"
#include "config_win32.h"
#endif // HAVE_CONFIG_H

#include <stdio.h>
#include <string.h>
#include "video_codec.h"
#include "video_decompress.h"
#include "video_decompress/dxt_glsl.h"
#include "video_decompress/jpeg.h"
#include "video_decompress/libavcodec.h"
#include "video_decompress/null.h"
#include "video_decompress/transcode.h"
#include "lib_common.h"

#define DECOMPRESS_MAGIC 0xdff34f21u

typedef struct {
        uint32_t magic;
        char *library_name;

        decompress_init_t init;
        const char *init_str;
        decompress_reconfigure_t reconfigure;
        const char *reconfigure_str;
        decompress_decompress_t decompress;
        const char *decompress_str;
        decompress_get_property_t get_property;
        const char *get_property_str;
        decompress_done_t done;
        const char *done_str;

        void *handle;
} decoder_table_t;

struct state_decompress {
        uint32_t magic;
        decoder_table_t *functions;
        void *state;
};


#ifdef BUILD_LIBRARIES
static void *decompress_open_library(const char *vidcap_name)
{
        char name[128];
        snprintf(name, sizeof(name), "vdecompress_%s.so.%d", vidcap_name, VIDEO_DECOMPRESS_ABI_VERSION);

        return open_library(name);
}

static int decompress_fill_symbols(decoder_table_t *device)
{
        void *handle = device->handle;

        device->init = (decompress_init_t)
                dlsym(handle, device->init_str);
        device->reconfigure = (decompress_reconfigure_t)
                dlsym(handle, device->reconfigure_str);
        device->decompress = (decompress_decompress_t)
                dlsym(handle, device->decompress_str);
        device->get_property = (decompress_get_property_t)
                dlsym(handle, device->get_property_str);
        device->done = (decompress_done_t)
                dlsym(handle, device->done_str);
        if(!device->init || !device->reconfigure || !device->decompress || 
                        !device->get_property || !device->done) {
                fprintf(stderr, "Library %s opening error: %s \n", device->library_name, dlerror());
                return FALSE;
        }
        return TRUE;
}
#endif


struct decode_from_to decoders_for_codec[] = {
<<<<<<< HEAD
        { DXT1, RGBA, RTDXT_MAGIC },
        { DXT1_YUV, RGBA, RTDXT_MAGIC },
        { DXT5, RGBA, RTDXT_MAGIC },
        { DXT1, UYVY, RTDXT_MAGIC },
        { DXT1_YUV, UYVY, RTDXT_MAGIC },
        { DXT5, UYVY, RTDXT_MAGIC },
        { JPEG, RGB, JPEG_MAGIC },
        { JPEG, UYVY, JPEG_MAGIC },
        { JPEG, DXT1, TRANSCODE_MAGIC },
        { JPEG, DXT5, TRANSCODE_MAGIC },
=======
        { DXT1, RGBA, RTDXT_MAGIC, 500},
        { DXT1_YUV, RGBA, RTDXT_MAGIC, 500 },
        { DXT5, RGBA, RTDXT_MAGIC, 500 },
        { DXT1, UYVY, RTDXT_MAGIC, 500 },
        { DXT1_YUV, UYVY, RTDXT_MAGIC, 500 },
        { DXT5, UYVY, RTDXT_MAGIC, 500 },
        { JPEG, RGB, JPEG_MAGIC, 500 },
        { JPEG, UYVY, JPEG_MAGIC, 500 },
        { H264, UYVY, LIBAVCODEC_MAGIC, 500 },
        { JPEG, UYVY, LIBAVCODEC_MAGIC, 600 },
        { MJPG, UYVY, LIBAVCODEC_MAGIC, 500 },
>>>>>>> 91ce0118
        { (codec_t) -1, (codec_t) -1, NULL_MAGIC }
};
const int decoders_for_codec_count = (sizeof(decoders_for_codec) / sizeof(struct decode_from_to));

decoder_table_t decoders[] = {
#if defined HAVE_DXT_GLSL || defined BUILD_LIBRARIES
        { RTDXT_MAGIC, "rtdxt", MK_NAME(dxt_glsl_decompress_init), MK_NAME(dxt_glsl_decompress_reconfigure),
                MK_NAME(dxt_glsl_decompress), MK_NAME(dxt_glsl_decompress_get_property),
                MK_NAME(dxt_glsl_decompress_done), NULL},
#endif
#if defined HAVE_JPEG || defined BUILD_LIBRARIES
        { JPEG_MAGIC, "jpeg", MK_NAME(jpeg_decompress_init), MK_NAME(jpeg_decompress_reconfigure),
                MK_NAME(jpeg_decompress), MK_NAME(jpeg_decompress_get_property),
                MK_NAME(jpeg_decompress_done), NULL},
#endif 
<<<<<<< HEAD
#if defined HAVE_TRANSCODE || defined BUILD_LIBRARIES
        { TRANSCODE_MAGIC, "transcode", MK_STATIC(transcode_decompress_init), MK_STATIC(transcode_decompress_reconfigure),
                MK_STATIC(transcode_decompress), MK_STATIC(transcode_decompress_get_property),
                MK_STATIC(transcode_decompress_done), NULL},
#endif // ! defined BUILD_LIBRARIES && defined HAVE_JPEG || defined HAVE_RTDXT
=======
#if defined HAVE_LIBAVCODEC || defined BUILD_LIBRARIES
        { LIBAVCODEC_MAGIC, "libavcodec",
                MK_NAME(libavcodec_decompress_init),
                MK_NAME(libavcodec_decompress_reconfigure),
                MK_NAME(libavcodec_decompress),
                MK_NAME(libavcodec_decompress_get_property),
                MK_NAME(libavcodec_decompress_done),
                NULL},
#endif 
>>>>>>> 91ce0118
        { NULL_MAGIC, NULL, MK_STATIC(null_decompress_init), MK_STATIC(null_decompress_reconfigure),
                MK_STATIC(null_decompress), MK_NAME(null_decompress_get_property),
                MK_STATIC(null_decompress_done), NULL}
};

#define MAX_DECODERS (sizeof(decoders) / sizeof(decoder_table_t))

decoder_table_t *available_decoders[MAX_DECODERS];
int available_decoders_count = 0;

void initialize_video_decompress(void)
{
        unsigned int i;
        for (i = 0; i < MAX_DECODERS; ++i) {
#ifdef BUILD_LIBRARIES
                decoders[i].handle = NULL;
                if(decoders[i].library_name) {
                        decoders[i].handle = decompress_open_library(decoders[i].library_name);
                        int ret;
                        if(!decoders[i].handle)
                                continue;
                        ret = decompress_fill_symbols(&decoders[i]);
                        if(!ret)
                                continue;
                }
#endif
                available_decoders[available_decoders_count] = &decoders[i];
                available_decoders_count++;
        }
}

int decompress_is_available(unsigned int decoder_index)
{
        int i;

        for(i = 0; i < available_decoders_count; ++i) {
                if(available_decoders[i]->magic == decoder_index) {
                        return TRUE;
                }
        }
        return FALSE;
}

struct state_decompress *decompress_init(unsigned int decoder_index)
{
        int i;
        struct state_decompress *s;

        for(i = 0; i < available_decoders_count; ++i) {
                if(available_decoders[i]->magic == decoder_index) {
                        s = (struct state_decompress *) malloc(sizeof(struct state_decompress));
                        s->magic = DECOMPRESS_MAGIC;
                        s->functions = available_decoders[i];
                        s->state = s->functions->init();
                        return s;
                }
        }
        return NULL;
}

int decompress_reconfigure(struct state_decompress *s, struct video_desc desc, int rshift, int gshift, int bshift, int pitch, codec_t out_codec)
{
        assert(s->magic == DECOMPRESS_MAGIC);

        return s->functions->reconfigure(s->state, desc, rshift, gshift, bshift, pitch, out_codec);
}

int decompress_frame(struct state_decompress *s, unsigned char *dst,
                unsigned char *buffer, unsigned int src_len, int frame_seq)
{
        assert(s->magic == DECOMPRESS_MAGIC);

        return s->functions->decompress(s->state, dst, buffer, src_len, frame_seq);
}

int decompress_get_property(struct state_decompress *s, int property, void *val, size_t *len)
{
        return s->functions->get_property(s->state, property, val, len);
}

void decompress_done(struct state_decompress *s)
{
        assert(s->magic == DECOMPRESS_MAGIC);

        s->functions->done(s->state);
        free(s);
}
<|MERGE_RESOLUTION|>--- conflicted
+++ resolved
@@ -123,18 +123,6 @@
 
 
 struct decode_from_to decoders_for_codec[] = {
-<<<<<<< HEAD
-        { DXT1, RGBA, RTDXT_MAGIC },
-        { DXT1_YUV, RGBA, RTDXT_MAGIC },
-        { DXT5, RGBA, RTDXT_MAGIC },
-        { DXT1, UYVY, RTDXT_MAGIC },
-        { DXT1_YUV, UYVY, RTDXT_MAGIC },
-        { DXT5, UYVY, RTDXT_MAGIC },
-        { JPEG, RGB, JPEG_MAGIC },
-        { JPEG, UYVY, JPEG_MAGIC },
-        { JPEG, DXT1, TRANSCODE_MAGIC },
-        { JPEG, DXT5, TRANSCODE_MAGIC },
-=======
         { DXT1, RGBA, RTDXT_MAGIC, 500},
         { DXT1_YUV, RGBA, RTDXT_MAGIC, 500 },
         { DXT5, RGBA, RTDXT_MAGIC, 500 },
@@ -146,7 +134,8 @@
         { H264, UYVY, LIBAVCODEC_MAGIC, 500 },
         { JPEG, UYVY, LIBAVCODEC_MAGIC, 600 },
         { MJPG, UYVY, LIBAVCODEC_MAGIC, 500 },
->>>>>>> 91ce0118
+        { JPEG, DXT1, TRANSCODE_MAGIC, 900 },
+        { JPEG, DXT5, TRANSCODE_MAGIC, 900 },
         { (codec_t) -1, (codec_t) -1, NULL_MAGIC }
 };
 const int decoders_for_codec_count = (sizeof(decoders_for_codec) / sizeof(struct decode_from_to));
@@ -162,13 +151,6 @@
                 MK_NAME(jpeg_decompress), MK_NAME(jpeg_decompress_get_property),
                 MK_NAME(jpeg_decompress_done), NULL},
 #endif 
-<<<<<<< HEAD
-#if defined HAVE_TRANSCODE || defined BUILD_LIBRARIES
-        { TRANSCODE_MAGIC, "transcode", MK_STATIC(transcode_decompress_init), MK_STATIC(transcode_decompress_reconfigure),
-                MK_STATIC(transcode_decompress), MK_STATIC(transcode_decompress_get_property),
-                MK_STATIC(transcode_decompress_done), NULL},
-#endif // ! defined BUILD_LIBRARIES && defined HAVE_JPEG || defined HAVE_RTDXT
-=======
 #if defined HAVE_LIBAVCODEC || defined BUILD_LIBRARIES
         { LIBAVCODEC_MAGIC, "libavcodec",
                 MK_NAME(libavcodec_decompress_init),
@@ -177,8 +159,12 @@
                 MK_NAME(libavcodec_decompress_get_property),
                 MK_NAME(libavcodec_decompress_done),
                 NULL},
-#endif 
->>>>>>> 91ce0118
+#endif
+#if defined HAVE_TRANSCODE || defined BUILD_LIBRARIES
+        { TRANSCODE_MAGIC, "transcode", MK_STATIC(transcode_decompress_init), MK_STATIC(transcode_decompress_reconfigure),
+                MK_STATIC(transcode_decompress), MK_STATIC(transcode_decompress_get_property),
+                MK_STATIC(transcode_decompress_done), NULL},
+#endif // ! defined BUILD_LIBRARIES && defined HAVE_JPEG || defined HAVE_RTDXT
         { NULL_MAGIC, NULL, MK_STATIC(null_decompress_init), MK_STATIC(null_decompress_reconfigure),
                 MK_STATIC(null_decompress), MK_NAME(null_decompress_get_property),
                 MK_STATIC(null_decompress_done), NULL}
