--- conflicted
+++ resolved
@@ -61,17 +61,8 @@
 #include <pthread.h>           // for pthread_create, pthread_join, pthread_t
 #include <queue>               // for queue
 #include <utility>             // for pair
-<<<<<<< HEAD
 
 #ifdef HAVE_CONFIG_H
-=======
-#include <algorithm>
-#include <mutex>
-#include <queue>
-#include <utility>
-
-ifdef HAVE_CONFIG_H
->>>>>>> a7eba41d
 #include "config.h"            // for HAVE_CUDA
 #endif
 #include "cuda_wrapper/kernels.hpp"
@@ -83,19 +74,8 @@
 #include "utils/macros.h"
 #include "utils/misc.h"
 #include "utils/parallel_conv.h"
-<<<<<<< HEAD
 #include "video_codec.h"       // for vc_get_linesize, codec_is_a_rgb, get_b...
 #include "video_decompress.h"
-
-constexpr const int DEFAULT_TILE_LIMIT = 2;
-/// maximal size of queue for decompressed frames
-constexpr const int DEFAULT_MAX_QUEUE_SIZE = 2;
-/// maximal number of concurrently decompressed frames
-constexpr const int DEFAULT_MAX_IN_FRAMES = 4;
-constexpr const int64_t DEFAULT_MEM_LIMIT = 1000000000LL;
-constexpr const char *MOD_NAME = "[J2K dec.] ";
-
-=======
 #include "video_codec.h" // for vc_get_linesize, codec_is_a_rgb, get_b...
 #include "video_decompress.h"
 
@@ -108,9 +88,6 @@
 using std::queue;
 using std::unique_lock;
 
-static void
-j2k_decompress_cleanup_common(struct state_decompress_j2k *s);
-
 #define NOOP ((void) 0)
 
 // General Parameter Defaults
@@ -125,29 +102,19 @@
 constexpr unsigned int MIN_CPU_IMG_LIMIT     = 0;                         // Min number of images encoded by the CPU at once
 
 // CUDA-specific Defaults
-constexpr int64_t DEFAULT_CUDA_MEM_LIMIT     = 1000000000;
+constexpr int64_t DEFAULT_CUDA_MEM_LIMIT     = 1000000000LL;
 constexpr int     DEFAULT_CUDA_TILE_LIMIT    = 2;
 
->>>>>>> a7eba41d
 using std::lock_guard;
 using std::min;
 using std::mutex;
 using std::pair;
 using std::queue;
-<<<<<<< HEAD
 using std::stoi;
 using std::unique_lock;
 
 static void
 j2k_decompress_cleanup_common(struct state_decompress_j2k *s);
-
-struct state_decompress_j2k {
-        state_decompress_j2k(unsigned int mqs, unsigned int mif)
-                : max_queue_size(mqs), max_in_frames(mif) {}
-        long long int req_mem_limit = DEFAULT_MEM_LIMIT;
-        unsigned int req_tile_limit = DEFAULT_TILE_LIMIT;
-=======
-using std::unique_lock;
 
 /*
  * Function Predeclarations
@@ -185,8 +152,7 @@
 
 struct state_decompress_j2k {
         state_decompress_j2k();
-
->>>>>>> a7eba41d
+  
         cmpto_j2k_dec_ctx *decoder{};
         cmpto_j2k_dec_cfg *settings{};
 
@@ -365,12 +331,6 @@
                                 "  max queue len\n");
 ADD_TO_PARAM("j2k-dec-encoder-queue", "* j2k-dec-encoder-queue=<len>\n"
                                 "  max number of frames held by encoder\n");
-<<<<<<< HEAD
-static void * j2k_decompress_init(void)
-{
-        unsigned int queue_len = DEFAULT_MAX_QUEUE_SIZE;
-        unsigned int encoder_in_frames = DEFAULT_MAX_IN_FRAMES;
-=======
 
 /**
  * @fn parse_params
@@ -440,7 +400,6 @@
                         cpu_thread_count = 0;
                 }
         }
->>>>>>> a7eba41d
 
         if (get_commandline_param("j2k-dec-queue-len")) {
                 max_queue_size = atoi(get_commandline_param("j2k-dec-queue-len"));
@@ -462,22 +421,6 @@
                 max_in_frames = atoi(get_commandline_param("j2k-dec-encoder-queue"));
         }
 
-<<<<<<< HEAD
-        auto *s = new state_decompress_j2k(queue_len, encoder_in_frames);
-        if (get_commandline_param("j2k-dec-mem-limit") != nullptr) {
-                s->req_mem_limit = unit_evaluate(
-                    get_commandline_param("j2k-dec-mem-limit"), nullptr);
-        }
-
-        if (get_commandline_param("j2k-dec-tile-limit") != nullptr) {
-                s->req_tile_limit = stoi(get_commandline_param("j2k-dec-tile-limit"));
-        }
-
-        const auto *version = cmpto_j2k_dec_get_version();
-        LOG(LOG_LEVEL_INFO) << MOD_NAME << "Using codec version: " << (version == nullptr ? "(unknown)" : version->name) << "\n";
-
-        return s;
-=======
         const auto *version = cmpto_j2k_dec_get_version();
         MSG(INFO, "Using code version: %s\n", (version == nullptr ? "(unknown)" : version->name));
 }
@@ -560,7 +503,6 @@
         } catch (...) {
                 return NULL;
         }
->>>>>>> a7eba41d
 }
 
 static void
@@ -573,10 +515,7 @@
         *temp_buffer_size = 0; // no temp buffer required
         *output_buffer_size = vc_get_datalen(size_x, size_y, R12L);
 }
-<<<<<<< HEAD
-=======
-
->>>>>>> a7eba41d
+
 #ifdef HAVE_CUDA
 const cmpto_j2k_dec_postprocessor_run_callback_cuda r12l_postprocess_cuda =
     postprocess_rg48_to_r12l;
@@ -590,10 +529,6 @@
         enum cmpto_sample_format_type cmpto_sf;
         // CPU postprocess
         void (*convert)(unsigned char *dst_buffer, unsigned char *src_buffer, unsigned int width, unsigned int height);
-<<<<<<< HEAD
-=======
-
->>>>>>> a7eba41d
         // GPU postprocess
         cmpto_j2k_dec_postprocessor_size_callback_cuda size_callback;
         cmpto_j2k_dec_postprocessor_run_callback_cuda run_callback;
@@ -604,22 +539,11 @@
         { BGR,  CMPTO_444_U8_P210,                nullptr,      nullptr, nullptr               },
         { RGBA, CMPTO_444_U8_P012Z,               nullptr,      nullptr, nullptr               },
         { R10k, CMPTO_444_U10U10U10_MSB32BE_P210, nullptr,      nullptr, nullptr               },
-<<<<<<< HEAD
         { RG48, CMPTO_444_U12_MSB16LE_P012,       nullptr,      nullptr, nullptr               },
-=======
->>>>>>> a7eba41d
         { R12L, CMPTO_444_U12_MSB16LE_P012,       rg48_to_r12l,
          r12l_postprocessor_get_sz,                                      r12l_postprocess_cuda },
 };
 
-<<<<<<< HEAD
-#define CPU_CONV_PARAM "j2k-dec-cpu-conv"
-ADD_TO_PARAM(
-    CPU_CONV_PARAM,
-    "* " CPU_CONV_PARAM "\n"
-    "  Enforce CPU conversion instead of CUDA (applicable to R12L now)\n");
-=======
->>>>>>> a7eba41d
 static bool
 set_postprocess_convert(struct state_decompress_j2k  *s,
                         struct cmpto_j2k_dec_ctx_cfg *ctx_cfg,
@@ -645,11 +569,7 @@
                              "be processed on CPU...\n");
         }
         return true;
-<<<<<<< HEAD
-}
-=======
-}       
->>>>>>> a7eba41d
+}
 
 static int j2k_decompress_reconfigure(void *state, struct video_desc desc,
                 int rshift, int gshift, int bshift, int pitch, codec_t out_codec)
@@ -876,11 +796,7 @@
         return ret;
 }
 
-<<<<<<< HEAD
 static void
-=======
-static void 
->>>>>>> a7eba41d
 j2k_decompress_cleanup_common(struct state_decompress_j2k *s)
 {
         cmpto_j2k_dec_ctx_stop(s->decoder);
@@ -925,11 +841,7 @@
                         codec_found = true;
                         break;
                 }
-<<<<<<< HEAD
-        }
-=======
-        };
->>>>>>> a7eba41d
+        }
         if (!codec_found) {
                 return VDEC_PRIO_NA;
         }
