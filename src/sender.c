/*
 * FILE:    sender.c
 * AUTHORS: Colin Perkins    <csp@csperkins.org>
 *          Ladan Gharai     <ladan@isi.edu>
 *          Martin Benes     <martinbenesh@gmail.com>
 *          Lukas Hejtmanek  <xhejtman@ics.muni.cz>
 *          Petr Holub       <hopet@ics.muni.cz>
 *          Milos Liska      <xliska@fi.muni.cz>
 *          Jiri Matela      <matela@ics.muni.cz>
 *          Dalibor Matura   <255899@mail.muni.cz>
 *          Ian Wesley-Smith <iwsmith@cct.lsu.edu>
 *
 * Copyright (c) 2005-2010 CESNET z.s.p.o.
 * Copyright (c) 2001-2004 University of Southern California
 * Copyright (c) 2003-2004 University of Glasgow
 *
 * Redistribution and use in source and binary forms, with or without
 * modification, is permitted provided that the following conditions
 * are met:
 * 
 * 1. Redistributions of source code must retain the above copyright
 *    notice, this list of conditions and the following disclaimer.
 * 
 * 2. Redistributions in binary form must reproduce the above copyright
 *    notice, this list of conditions and the following disclaimer in the
 *    documentation and/or other materials provided with the distribution.
 * 
 * 3. All advertising materials mentioning features or use of this software
 *    must display the following acknowledgement:
 * 
 *      This product includes software developed by the University of Southern
 *      California Information Sciences Institute. This product also includes
 *      software developed by CESNET z.s.p.o.
 * 
 * 4. Neither the name of the University nor of the Institute may be used
 *    to endorse or promote products derived from this software without
 *    specific prior written permission.
 * 
 * THIS SOFTWARE IS PROVIDED BY THE AUTHORS AND CONTRIBUTORS
 * "AS IS" AND ANY EXPRESSED OR IMPLIED WARRANTIES, INCLUDING,
 * BUT NOT LIMITED TO, THE IMPLIED WARRANTIES OF MERCHANTABILITY
 * AND FITNESS FOR A PARTICULAR PURPOSE ARE DISCLAIMED. IN NO
 * EVENT SHALL THE AUTHORS OR CONTRIBUTORS BE LIABLE FOR ANY DIRECT,
 * INDIRECT, INCIDENTAL, SPECIAL, EXEMPLARY, OR CONSEQUENTIAL DAMAGES
 * (INCLUDING, BUT NOT LIMITED TO, PROCUREMENT OF SUBSTITUTE GOODS OR
 * SERVICES; LOSS OF USE, DATA, OR PROFITS; OR BUSINESS INTERRUPTION)
 * HOWEVER CAUSED AND ON ANY THEORY OF LIABILITY, WHETHER IN
 * CONTRACT, STRICT LIABILITY, OR TORT (INCLUDING NEGLIGENCE OR
 * OTHERWISE) ARISING IN ANY WAY OUT OF THE USE OF THIS SOFTWARE,
 * EVEN IF ADVISED OF THE POSSIBILITY OF SUCH DAMAGE.
 *
 */

#ifdef HAVE_CONFIG_H
#include "config.h"
#include "config_unix.h"
#include "config_win32.h"
#endif // HAVE_CONFIG_H

#include "host.h"
<<<<<<< HEAD
=======
#include "ihdtv.h"
>>>>>>> 93d651ce
#include "messaging.h"
#include "module.h"
#include "rtp/rtp.h"
#include "sender.h"
#include "stats.h"
#include "transmit.h"
#include "video.h"
#include "video_display.h"

static struct sender_internal_msg *new_frame_msg(struct video_frame *frame);
static void *sender_thread(void *arg);
static void sender_finish(struct sender_data *data);
static void ultragrid_rtp_send(void *state, struct video_frame *tx_frame);
static void ultragrid_rtp_done(void *state);
static void sage_rxtx_send(void *state, struct video_frame *tx_frame);
static void sage_rxtx_done(void *state);

struct sender_priv_data {
        struct module mod;

        pthread_mutex_t lock;
        pthread_cond_t msg_ready_cv;
        pthread_cond_t msg_processed_cv;
        struct sender_internal_msg *msg;

        pthread_t thread_id;
        bool paused;
};

struct rx_tx ultragrid_rtp = {
        ULTRAGRID_RTP,
        "UltraGrid RTP",
        ultragrid_rtp_send,
        ultragrid_rtp_done,
        ultragrid_rtp_receiver_thread
};

struct rx_tx sage_rxtx = {
        SAGE,
        "SAGE",
        sage_rxtx_send,
        sage_rxtx_done,
        NULL
};

enum sender_msg_type {
        FRAME,
        QUIT
};

struct sender_internal_msg {
        enum sender_msg_type type;
        void *data;
        void (*deleter)(struct sender_internal_msg *);
};

static struct sender_internal_msg *new_frame_msg(struct video_frame *frame)
{
        struct sender_internal_msg *msg = malloc(sizeof(struct sender_internal_msg));
        msg->type = FRAME;
        msg->deleter = (void (*) (struct sender_internal_msg *)) free;
        msg->data = frame;

        return msg;
}

void sender_post_new_frame(struct sender_data *data, struct video_frame *frame, bool nonblock) {
        pthread_mutex_lock(&data->priv->lock);
        while(data->priv->msg) {
                pthread_cond_wait(&data->priv->msg_processed_cv, &data->priv->lock);
        }

        data->priv->msg = new_frame_msg(frame);
        pthread_cond_signal(&data->priv->msg_ready_cv);

        if(!nonblock) {
                // we wait until frame is completed
                while(data->priv->msg) {
                        pthread_cond_wait(&data->priv->msg_processed_cv, &data->priv->lock);
                }
        }
        pthread_mutex_unlock(&data->priv->lock);
}

static void sender_finish(struct sender_data *data) {
        pthread_mutex_lock(&data->priv->lock);

        while(data->priv->msg) {
                pthread_cond_wait(&data->priv->msg_processed_cv, &data->priv->lock);
        }

        data->priv->msg = malloc(sizeof(struct sender_internal_msg));
        data->priv->msg->type = QUIT;
        data->priv->msg->deleter = (void (*) (struct sender_internal_msg *)) free;

        pthread_cond_signal(&data->priv->msg_ready_cv);

        pthread_mutex_unlock(&data->priv->lock);
}

static void sender_process_external_message(struct sender_data *data, struct msg_sender *msg)
{
        int ret;
        switch(msg->type) {
                case SENDER_MSG_CHANGE_RECEIVER:
                        assert(data->rxtx_protocol == ULTRAGRID_RTP);
                        assert(((struct ultragrid_rtp_state *) data->tx_module_state)->connections_count == 1);
                        ret = rtp_change_dest(((struct ultragrid_rtp_state *)
                                                data->tx_module_state)->network_devices[0],
                                        msg->receiver);
                        if(ret == FALSE) {
                                fprintf(stderr, "Changing receiver to: %s failed!\n",
                                                msg->receiver);
                        }
                        break;
                case SENDER_MSG_CHANGE_PORT:
                        data->network_devices = change_tx_port(data->uv, msg->port);
                        break;
                case SENDER_MSG_PAUSE:
                        data->priv->paused = true;
                        break;
                case SENDER_MSG_PLAY:
                        data->priv->paused = false;
                        break;
        }
}

bool sender_init(struct sender_data *data) {
        data->priv = calloc(1, sizeof(struct sender_priv_data));
        pthread_mutex_init(&data->priv->lock, NULL);
        pthread_cond_init(&data->priv->msg_ready_cv, NULL);
        pthread_cond_init(&data->priv->msg_processed_cv, NULL);
        data->priv->msg = NULL;

        // we lock and thred unlocks after initialized
        pthread_mutex_lock(&data->priv->lock);

        if (pthread_create
                        (&data->priv->thread_id, NULL, sender_thread,
                         (void *) data) != 0) {
                perror("Unable to create sender thread!\n");
                return false;
        }

        // this construct forces waiting for thread inititialization
        pthread_mutex_lock(&data->priv->lock);
        pthread_mutex_unlock(&data->priv->lock);

        return true;
}

void sender_done(struct sender_data *data) {
        sender_finish(data);
        pthread_join(data->priv->thread_id, NULL);

        pthread_mutex_destroy(&data->priv->lock);
        pthread_cond_destroy(&data->priv->msg_ready_cv);
        pthread_cond_destroy(&data->priv->msg_processed_cv);
        free(data->priv);
}

static void ultragrid_rtp_send(void *state, struct video_frame *tx_frame)
{
        struct ultragrid_rtp_state *data = (struct ultragrid_rtp_state *) state;

        if(data->connections_count == 1) { /* normal case - only one connection */
                tx_send(data->tx, tx_frame,
                                data->network_devices[0]);
        } else { /* split */
                struct video_frame *split_frames = vf_alloc(data->connections_count);

                //assert(frame_count == 1);
                vf_split_horizontal(split_frames, tx_frame,
                                data->connections_count);
                for (int i = 0; i < data->connections_count; ++i) {
                        tx_send_tile(data->tx, split_frames, i,
                                        data->network_devices[i]);
                }

                vf_free(split_frames);
        }
}

static void ultragrid_rtp_done(void *state)
{
        struct ultragrid_rtp_state *data = (struct ultragrid_rtp_state *) state;

        if (data->tx) {
                module_done(CAST_MODULE(data->tx));
        }
        if (data->network_devices) {
                destroy_rtp_devices(data->network_devices);
        }
}

static void sage_rxtx_send(void *state, struct video_frame *tx_frame)
{
        struct sage_rxtx_state *data = (struct sage_rxtx_state *) state;

        if(!video_desc_eq(data->saved_vid_desc,
                                video_desc_from_frame(tx_frame))) {
                display_reconfigure(data->sage_tx_device,
                                video_desc_from_frame(tx_frame));
                data->saved_vid_desc = video_desc_from_frame(tx_frame);
        }
        struct video_frame *frame =
                display_get_frame(data->sage_tx_device);
        memcpy(frame->tiles[0].data, tx_frame->tiles[0].data,
                        tx_frame->tiles[0].data_len);
        display_put_frame(data->sage_tx_device, frame, PUTF_NONBLOCK);
}

static void sage_rxtx_done(void *state)
{
        struct sage_rxtx_state *data = (struct sage_rxtx_state *) state;

        display_done(data->sage_tx_device);
}

static void *sender_thread(void *arg) {
        struct sender_data *data = (struct sender_data *)arg;
        struct video_desc saved_vid_desc;

        memset(&saved_vid_desc, 0, sizeof(saved_vid_desc));

        module_init_default(&data->priv->mod);
        data->priv->mod.cls = MODULE_CLASS_SENDER;
        data->priv->mod.priv_data = data;
        module_register(&data->priv->mod, data->parent);

        pthread_mutex_unlock(&data->priv->lock);

        struct module *control_mod = get_module(get_root_module(&data->priv->mod), "control");
        struct stats *stat_data_sent = stats_new_statistics((struct control_state *)
                        control_mod, "data");
        unlock_module(control_mod);

        while(1) {
                // process external messages
                struct message *msg_external;
                while((msg_external = check_message(&data->priv->mod))) {
                        sender_process_external_message(data, (struct msg_sender *) msg_external);
                        free_message(msg_external);
                }

                pthread_mutex_lock(&data->priv->lock);
                struct video_frame *tx_frame = NULL;

                while(!data->priv->msg) {
                        pthread_cond_wait(&data->priv->msg_ready_cv, &data->priv->lock);
                }
                struct sender_internal_msg *msg = data->priv->msg;
                switch (msg->type) {
                        case QUIT:
                                data->priv->msg = NULL;
                                msg->deleter(msg);
                                pthread_cond_broadcast(&data->priv->msg_processed_cv);
                                pthread_mutex_unlock(&data->priv->lock);
                                goto exit;
                        case FRAME:
                                tx_frame = msg->data;
                                break;
                        default:
                                abort();
                }

                pthread_mutex_unlock(&data->priv->lock);

                if(data->priv->paused) {
                        goto after_send;
                }

                data->send_frame(data->tx_module_state, tx_frame);

#if 0
                if (data->tx_protocol == ULTRAGRID_RTP) {
                } else if (data->tx_protocol == SAGE) { // SAGE
                } else { // iHDTV
                        ihdtv_send_frame(data->ihdtv_state, tx_frame);
                }
#endif
after_send:

                if (data->rxtx_protocol == ULTRAGRID_RTP) {
                        struct ultragrid_rtp_state *rtp_state = data->tx_module_state;
                        stats_update_int(stat_data_sent,
                                        rtp_get_bytes_sent(rtp_state->network_devices[0]));
                }

                pthread_mutex_lock(&data->priv->lock);

                data->priv->msg = NULL;
                msg->deleter(msg);

                pthread_cond_broadcast(&data->priv->msg_processed_cv);
                pthread_mutex_unlock(&data->priv->lock);
        }

exit:
        if (data->rxtx_protocol == SAGE) {
                struct display *sage_tx_device = data->tx_module_state;
                display_put_frame(sage_tx_device, NULL, PUTF_NONBLOCK);
        }
        module_done(&data->priv->mod);
        stats_destroy(stat_data_sent);

        return NULL;
}
<|MERGE_RESOLUTION|>--- conflicted
+++ resolved
@@ -58,10 +58,7 @@
 #endif // HAVE_CONFIG_H
 
 #include "host.h"
-<<<<<<< HEAD
-=======
 #include "ihdtv.h"
->>>>>>> 93d651ce
 #include "messaging.h"
 #include "module.h"
 #include "rtp/rtp.h"
@@ -178,7 +175,9 @@
                         }
                         break;
                 case SENDER_MSG_CHANGE_PORT:
-                        data->network_devices = change_tx_port(data->uv, msg->port);
+                        ((struct ultragrid_rtp_state *)
+                         data->tx_module_state)->network_devices
+                                = change_tx_port(data->uv, msg->port);
                         break;
                 case SENDER_MSG_PAUSE:
                         data->priv->paused = true;
