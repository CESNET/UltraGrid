/**
 * @file   audio/types.cpp
 * @author Martin Pulec     <pulec@cesnet.cz>
 */
/*
 * Copyright (c) 2011-2021 CESNET, z. s. p. o.
 * All rights reserved.
 *
 * Redistribution and use in source and binary forms, with or without
 * modification, is permitted provided that the following conditions
 * are met:
 *
 * 1. Redistributions of source code must retain the above copyright
 *    notice, this list of conditions and the following disclaimer.
 *
 * 2. Redistributions in binary form must reproduce the above copyright
 *    notice, this list of conditions and the following disclaimer in the
 *    documentation and/or other materials provided with the distribution.
 *
 * 3. Neither the name of CESNET nor the names of its contributors may be
 *    used to endorse or promote products derived from this software without
 *    specific prior written permission.
 *
 * THIS SOFTWARE IS PROVIDED BY THE AUTHORS AND CONTRIBUTORS
 * "AS IS" AND ANY EXPRESSED OR IMPLIED WARRANTIES, INCLUDING,
 * BUT NOT LIMITED TO, THE IMPLIED WARRANTIES OF MERCHANTABILITY
 * AND FITNESS FOR A PARTICULAR PURPOSE ARE DISCLAIMED. IN NO
 * EVENT SHALL THE AUTHORS OR CONTRIBUTORS BE LIABLE FOR ANY DIRECT,
 * INDIRECT, INCIDENTAL, SPECIAL, EXEMPLARY, OR CONSEQUENTIAL DAMAGES
 * (INCLUDING, BUT NOT LIMITED TO, PROCUREMENT OF SUBSTITUTE GOODS OR
 * SERVICES; LOSS OF USE, DATA, OR PROFITS; OR BUSINESS INTERRUPTION)
 * HOWEVER CAUSED AND ON ANY THEORY OF LIABILITY, WHETHER IN
 * CONTRACT, STRICT LIABILITY, OR TORT (INCLUDING NEGLIGENCE OR
 * OTHERWISE) ARISING IN ANY WAY OUT OF THE USE OF THIS SOFTWARE,
 * EVEN IF ADVISED OF THE POSSIBILITY OF SUCH DAMAGE.
 */

#ifdef HAVE_CONFIG_H
#include "config.h"
#include "config_unix.h"
#include "config_win32.h"
#endif // HAVE_CONFIG_H


#include "audio/types.h"
#include "audio/utils.h"
#include "debug.h"
#include "host.h"
#include "utils/macros.h"
#ifdef HAVE_SPEEXDSP
#include <speex/speex_resampler.h>
#endif // HAVE_SPEEXDSP

#ifdef HAVE_SOXR
#include <soxr.h>
#endif // HAVE_SOXR

#include <cmath>
#include <sstream>
#include <stdexcept>
#include <chrono>
#include <thread>

#define DEFAULT_RESAMPLE_QUALITY 10 // in range [0,10] - 10 best

using namespace std;

bool audio_desc::operator!() const
{
        return codec == AC_NONE;
}

bool audio_desc::operator==(audio_desc const & other) const
{
        return bps == other.bps &&
                sample_rate == other.sample_rate &&
                ch_count == other.ch_count &&
                codec == other.codec;
}

audio_desc::operator string() const
{
        ostringstream oss;
        oss << *this;
        return oss.str();
}


audio_frame2_resampler::~audio_frame2_resampler() {
        if (resampler) {
#ifdef HAVE_SOXR                
                soxr_delete((soxr_t) resampler);
#endif
        }
}

/**
 * @brief Returns the numerator for the fractional sample rate in the resampler.
 * 
 * @return int The numerator for the fractional sample rate.
 */
int audio_frame2_resampler::get_resampler_numerator() {
        return this->resample_to_num;
}

/**
 * @brief Returns the denominator for the fractional sample rate in the resampler.
 * 
 * @return int The denominator of the sample applied to the resampler.
 */
int audio_frame2_resampler::get_resampler_denominator() {
        return this->resample_to_den;
}

/**
 * @brief Returns the input latency of the resampler. This is how many audio samples
 *        the resampler has stored that will need to be extracted when resampling is
 *        stopped.
 * 
 * @return int The input latency of the resampler.
 */
int audio_frame2_resampler::get_resampler_input_latency() {
        return this->resample_input_latency;
}

/**
 * @brief Returns the output latency of the resampler.
 * 
 * @return int The output latency of the resampler.
 */
int audio_frame2_resampler::get_resampler_output_latency() {
        return this->resample_output_latency;
}

/**
 * @brief Returns the sample rate that the resampler is sampling from.
 * 
 * @return int The sample rate the resampler is sampling from.
 */
int audio_frame2_resampler::get_resampler_from_sample_rate() {
        return this->resample_from;
}

/**
 * @brief Returns the channel count that the resampler has been initialised for.
 * 
 * @return size_t The channel count that the resampler was initiated with.
 */
size_t audio_frame2_resampler::get_resampler_channel_count() {
        return this->resample_ch_count;
}

/**
 * @brief Checks whether the resampler has been set.
 * 
 * @return true  The resampler has been initialised.
 * @return false The resampler has not been initialised.
 */
bool audio_frame2_resampler::resampler_is_set() {
        return this->resampler != nullptr;
}

/**
 * @brief Sets a flag to let the resampling function know that the resampler should
 *        be destroyed.
 * 
 * @param destroy A boolean indicating if the resampler should be destroyed on the next
 *                resample. This should be used after inserting useless data into the resampler
 *                to collect the buffer stored within it.
 */
void audio_frame2_resampler::resample_set_destroy_flag(bool destroy) {
        this->destroy_resampler = destroy;
}

/**
 * @brief Returns the initial BPS when the resampler is initialised so we can analyse what BPS the held buffer will
 *        be.
 * 
 * @return int The BPS of the audio frame when the resampler was initialised. 
 */
int audio_frame2_resampler::get_resampler_initial_bps() {
        return this->resample_initial_bps;
}

ADD_TO_PARAM("resampler-threaded", "* resampler-threaded\n"
                "  Sets audio resampler to use threads (1 per channel).\n" \
                "  This should only be used with large buffer sizes otherwise there is a risk\n" \
                "  that there is additional overhead created by threading.\n");

/**
 * @brief This function will create (and destroy) a new resampler.
 * 
 * @param original_sample_rate The original sample rate in Hz
 * @param new_sample_rate_num  The numerator of the new sample rate
 * @param new_sample_rate_den  The denominator of the new sample rate
 * @param channel_size         The number of channels that will be resampled
 * @param bps                  The bit rate (in bytes) of the incoming audio
 * 
 * @return true  Successfully created the resampler
 * @return false Initialisation of the resampler failed
 */
bool audio_frame2_resampler::create_resampler(uint32_t original_sample_rate, uint32_t new_sample_rate_num, uint32_t new_sample_rate_den, size_t channel_size, int bps) {
#ifdef HAVE_SOXR
        if (this->resampler) {
                soxr_delete((soxr_t)this->resampler);
                this->destroy_resampler = false;
        }
        this->resampler = nullptr;

        /* When creating a var-rate resampler, q_spec must be set as follows: */
        soxr_quality_spec_t q_spec = soxr_quality_spec(SOXR_HQ, SOXR_VR);
        // Use a low amount of threads because UltraGrid only provides a small audio buffer
        // and multi-threading provides little (or worse) performance than being single threaded
        int threads = 1;
        if (commandline_params.find("resampler-threaded") != commandline_params.end()) {
                // If someone has requested that threads are used then 
                // we should get the thread count to match
                // the amount of channels being resampled.
                LOG(LOG_LEVEL_INFO) << "[audio_frame2] Setting the resampler to have " << channel_size << " threads\n";
                threads = channel_size;
        }
        soxr_runtime_spec_t const runtime_spec = soxr_runtime_spec(1);
        soxr_io_spec_t io_spec;
        if(bps == 2) {
                io_spec = soxr_io_spec(SOXR_INT16_S, SOXR_INT16_S);
        }
        else if (bps == 4) {
                io_spec = soxr_io_spec(SOXR_INT32_S, SOXR_INT32_S);
        }
        else {
                LOG(LOG_LEVEL_ERROR) << "[audio_frame2_resampler] Unsupported BPS of: " << bps << "\n";  
                return false;
        }
        
        
        soxr_error_t error;
        /* The ratio of the given input rate and output rates must equate to the
         * maximum I/O ratio that will be used. A resample rate of 2 to 1 would be excessive,
           but provides a sensible ceiling */
        this->resampler = soxr_create(2, 1, channel_size, &error, &io_spec, &q_spec, &runtime_spec);

        if (error) {
                LOG(LOG_LEVEL_ERROR) << "[audio_frame2_resampler] Cannot initialize resampler: " << soxr_strerror(error) << "\n";
                return false;
        }
        // Immediately change the resample rate to be the correct value for the audio frame
        soxr_set_io_ratio((soxr_t)this->resampler, ((double)original_sample_rate / ((double)new_sample_rate_num / (double)new_sample_rate_den)), 0);

        // Setup resampler values
        this->resample_from = original_sample_rate;
        this->resample_to_num = new_sample_rate_num;
        this->resample_to_den = new_sample_rate_den;
        this->resample_ch_count = channel_size;
        // Capture the input and output latency. Generally, there is not a difference between the two.
        // The input latency is used to calculate leftover audio in the resampler that is collected on the
        // audio frame before the resampler is destroyed.
        this->resample_input_latency = 0;
        this->resample_output_latency = 0;
        this->resample_initial_bps = bps;
        LOG(LOG_LEVEL_DEBUG) << "[audio_frame2] Resampler (re)made at " << new_sample_rate_num / new_sample_rate_den << "\n";
        return true;
#endif
        return false;
}

/**
 * @brief Creates empty audio_frame2
 */
audio_frame2::audio_frame2() :
        bps(0), sample_rate(0), codec(AC_NONE), duration(0.0)
{
}

/**
 * @brief creates audio_frame2 from POD audio_frame
 */
audio_frame2::audio_frame2(const struct audio_frame *old) :
                bps(old ? old->bps : 0), sample_rate(old ? old->sample_rate : 0),
                channels(old ? old->ch_count : 0),
                codec(old ? AC_PCM : AC_NONE), duration(0.0)
{
        if (old) {
                for (int i = 0; i < old->ch_count; i++) {
                        resize(i, old->data_len / old->ch_count);
                        char *data = channels[i].data.get();
                        demux_channel(data, old->data, old->bps, old->data_len, old->ch_count, i);
                }
        }
}

bool audio_frame2::operator!() const
{
        return codec == AC_NONE;
}

audio_frame2::operator bool() const
{
        return codec != AC_NONE;
}

/**
 * @brief Initializes audio_frame2 for use. If already initialized, data are dropped.
 */
void audio_frame2::init(int nr_channels, audio_codec_t c, int b, int sr)
{
        channels.clear();
        channels.resize(nr_channels);
        bps = b;
        codec = c;
        sample_rate = sr;
        duration = 0.0;
}

void audio_frame2::append(audio_frame2 const &src)
{
        if (bps != src.bps || sample_rate != src.sample_rate ||
                        channels.size() != src.channels.size()) {
                throw std::logic_error("Trying to append frame with different parameters!");
        }

        for (size_t i = 0; i < channels.size(); i++) {
                append(i, src.get_data(i), src.get_data_len(i));
        }
}

void audio_frame2::append(int channel, const char *data, size_t length)
{
        // allocate twice as much as we need to avoid frequent reallocations
        // when append is called repeatedly
        reserve(channel, 2 * (channels[channel].len + length));
        copy(data, data + length, channels[channel].data.get() + channels[channel].len);
        channels[channel].len += length;
}


/**
 * @brief replaces portion of data of specified channel. If the size of the channel is not sufficient,
 * it is extended and old data are copied.
 */
void audio_frame2::replace(int channel, size_t offset, const char *data, size_t length)
{
        resize(channel, offset + length);
        copy(data, data + length, channels[channel].data.get() + offset);
}

/**
 * Reserves data for every channel with the specified length.
 */
void audio_frame2::reserve(size_t length)
{
        for (size_t channel = 0; channel < channels.size(); ++channel) {
                reserve(channel, length);
        }
}

void audio_frame2::reserve(int channel, size_t length)
{
        if (channels[channel].max_len < length) {
                unique_ptr<char []> new_data(new char[length]);
                copy(channels[channel].data.get(), channels[channel].data.get() +
                                channels[channel].len, new_data.get());

                channels[channel].max_len = length;
                channels[channel].data = std::move(new_data);
        }
}

/**
 * Changes actual size of channel.
 */
void audio_frame2::resize(int channel, size_t length)
{
        reserve(channel, length);
        channels[channel].len = length;
}

/**
 * Removes all data from audio_frame2.
 */
void audio_frame2::reset()
{
        for (size_t i = 0; i < channels.size(); i++) {
                channels[i].len = 0;
        }
        duration = 0.0;
}

int audio_frame2::get_bps() const
{
        return bps;
}

audio_codec_t audio_frame2::get_codec() const
{
        return codec;
}

char *audio_frame2::get_data(int channel)
{
        return channels[channel].data.get();
}

const char *audio_frame2::get_data(int channel) const
{
        return channels[channel].data.get();
}

size_t audio_frame2::get_data_len(int channel) const
{
        return channels[channel].len;
}

/**
 * Returns length of all channels in bytes
 */
size_t audio_frame2::get_data_len() const
{
        size_t len = 0;
        for (int i = 0; i < get_channel_count(); ++i) {
                len += get_data_len(i);
        }

        return len;
}

double audio_frame2::get_duration() const
{
        if (codec == AC_PCM) {
                int samples = get_sample_count();
                return (double) samples / get_sample_rate();
        } else {
                return duration;
        }
}

fec_desc const &audio_frame2::get_fec_params(int channel) const
{
        return channels[channel].fec_params;
}

int audio_frame2::get_channel_count() const
{
        return channels.size();
}

int audio_frame2::get_sample_count() const
{
        // for PCM, we can deduce samples count from length of the data
        if (codec == AC_PCM) {
                return channels[0].len / get_bps();
        } else {
                throw logic_error("Unknown sample count for compressed audio!");
        }
}

int audio_frame2::get_sample_rate() const
{
        return sample_rate;
}

bool audio_frame2::has_same_prop_as(audio_frame2 const &frame) const
{
        return bps == frame.bps &&
                sample_rate == frame.sample_rate &&
                codec == frame.codec &&
                channels.size() == frame.channels.size();
}

void audio_frame2::set_duration(double new_duration)
{
        duration = new_duration;
}

void audio_frame2::set_fec_params(int channel, fec_desc const &fec_params)
{
        channels[channel].fec_params = fec_params;
}

audio_frame2 audio_frame2::copy_with_bps_change(audio_frame2 const &frame, int new_bps)
{
        audio_frame2 ret;
        ret.init(frame.get_channel_count(), frame.get_codec(), new_bps, frame.get_sample_rate());

        for (size_t i = 0; i < ret.channels.size(); i++) {
                ret.channels[i].len = frame.get_data_len(i) / frame.get_bps() * new_bps;
                ret.channels[i].data = unique_ptr<char []>(new char[ret.channels[i].len]);
                ::change_bps(ret.channels[i].data.get(), new_bps, frame.get_data(i), frame.get_bps(),
                                frame.get_data_len(i));
        }

        return ret;
}

void  audio_frame2::change_bps(int new_bps)
{
        if (new_bps == bps) {
                return;
        }

        std::vector<channel> new_channels(channels.size());

        for (size_t i = 0; i < channels.size(); i++) {
                size_t new_size = channels[i].len / bps * new_bps;
                new_channels[i] = {unique_ptr<char []>(new char[new_size]), new_size, new_size, {}};
        }

        for (size_t i = 0; i < channels.size(); i++) {
                ::change_bps(new_channels[i].data.get(), new_bps, get_data(i), get_bps(),
                                get_data_len(i));
        }

        bps = new_bps;
        channels = std::move(new_channels);
}

/**
 * @brief This will convert 32-bit integer audio into a 32-bit floating point audio format.
 *        Doing so will allow 32-bit integer audio data to be resampled using the speex floating point resampler.
 *        Converting between 32-bit floating point audio and 32-bit integer audio is likely to cause
 *        some data loss due to rounding issues on conversion (and the precision of floating point data types when converting to)
 * 
 */
void audio_frame2::convert_int32_to_float() {
        for(size_t i = 0; i < this->channels.size(); i++) {
                auto channel_data = this->get_data(i);
                auto channel_data_length =  this->get_data_len(i);
                for(size_t j = 0; j < channel_data_length / this->bps; j++) {
                        int32_t *p_curr_value = (int32_t *)(channel_data + (this->bps * j));
                        float *p_curr_value_float = (float *)p_curr_value;
                        *p_curr_value_float = ((float)(*p_curr_value) / (float)std::numeric_limits<int32_t>::max());
                }
        }
}

/**
 * @brief This will convert 32-bit floating point audio data into a 32-bit integer audio format.
 *        Doing so will allow 32-bit integer audio data to be resampled using the speex floating point resampler.
 *        Converting between 32-bit floating point audio and 32-bit integer audio is likely to cause
 *        some data loss due to the precision of floating point data types (and rounding issues on conversion back).
 * 
 */
void audio_frame2::convert_float_to_int32() {
        for(size_t i = 0; i < this->channels.size(); i++) {
                auto channel_data = this->get_data(i);
                auto channel_data_length =  this->get_data_len(i);
                for(size_t j = 0; j < channel_data_length / this->bps; j++) {
                        float *p_curr_value = (float *)(channel_data + (this->bps * j));
                        int32_t *p_curr_value_int = (int32_t *)p_curr_value;

                        if((*p_curr_value) > 1) {
                                *p_curr_value_int = std::numeric_limits<int32_t>::max();
                        }
                        else if((*p_curr_value) < -1) {
                                *p_curr_value_int = std::numeric_limits<int32_t>::min();
                        }
                        else {
                                *p_curr_value_int = (int32_t)roundf((*p_curr_value) * std::numeric_limits<int32_t>::max());
                        }
                }
        }
}

tuple<bool, bool, audio_frame2> audio_frame2::resample_fake([[maybe_unused]] audio_frame2_resampler & resampler_state, int new_sample_rate_num, int new_sample_rate_den)
{
        // Track whether or not the resampler was reinitialised so that there is not an attempt to pull the latency buffer
        // from the resampler
        bool reinitialised_resampler = false;
        std::chrono::high_resolution_clock::time_point funcBegin = std::chrono::high_resolution_clock::now();

#ifdef HAVE_SOXR
        if (!resampler_state.resampler_is_set()) {
                reinitialised_resampler = resampler_state.create_resampler(this->sample_rate, new_sample_rate_num, new_sample_rate_den, this->channels.size(), this->bps);
                if(!reinitialised_resampler) {
                        return {false, false, audio_frame2{}};
                }
        }

        if (sample_rate != resampler_state.resample_from
                        || new_sample_rate_num != resampler_state.resample_to_num 
                        || new_sample_rate_den != resampler_state.resample_to_den) {
                // Update the resampler numerator and denomintors
                resampler_state.resample_to_num = new_sample_rate_num;
                resampler_state.resample_to_den = new_sample_rate_den;
                soxr_set_io_ratio((soxr_t)resampler_state.resampler, ((double)this->sample_rate / ((double)new_sample_rate_num / (double)new_sample_rate_den)), 0);
        }

        // Initialise the new channels that the resampler is going to write into
        void * * const obuf_ptrs = (void * *) malloc(sizeof(void *) * this->channels.size());
        void * *       ibuf_ptrs = (void * *) malloc(sizeof(void *) * this->channels.size());

        std::vector<channel> new_channels(channels.size());
        for (size_t i = 0; i < channels.size(); i++) {
                // allocate new storage + 10 ms headroom
                size_t new_size = (long long) channels[i].len * new_sample_rate_num / sample_rate / new_sample_rate_den
                        + new_sample_rate_num * this->bps / 100 / new_sample_rate_den;
                new_channels[i] = {unique_ptr<char []>(new char[new_size]), new_size, new_size, {}};

                // Setup the buffers
                obuf_ptrs[i] = new_channels[i].data.get();
                ibuf_ptrs[i] = this->channels[i].data.get();
        }

        size_t inlen = this->get_data_len(0) / this->bps;
        size_t outlen = new_channels[0].len / this->bps;
        size_t odone = 0;
        soxr_error_t error;
        error = soxr_process((soxr_t)(resampler_state.resampler), ibuf_ptrs, inlen, NULL, obuf_ptrs, outlen, &odone);
        if (error) {
                LOG(LOG_LEVEL_ERROR) << "[audio_frame2_resampler] resampler failed: " << soxr_strerror(error) << "\n";
                return {false, false, audio_frame2{}};
        }
        for(int i = 0; i < new_channels.size(); i++) {
                new_channels[i].len = odone * this->bps;
        }

<<<<<<< HEAD
        sample_rate = new_sample_rate;
        channels = std::move(new_channels);
        return true;
=======
        channels = move(new_channels);
        free(obuf_ptrs); free(ibuf_ptrs);

        std::chrono::high_resolution_clock::time_point funcEnd = std::chrono::high_resolution_clock::now();
        long long resamplerDuration = std::chrono::duration_cast<std::chrono::milliseconds>(funcEnd - funcBegin).count();
        LOG(LOG_LEVEL_VERBOSE) << "[audio_frame2_resampler] resampler_duration " << resamplerDuration << "\n";

        // Remainders aren't as relevant when using SOXR
        audio_frame2 remainder = {};
        return {true, reinitialised_resampler, std::move(remainder)};
>>>>>>> 11efbce6
#else
        return {false, false, audio_frame2{}};
#endif
}

tuple<bool, bool> audio_frame2::resample(audio_frame2_resampler & resampler_state, int new_sample_rate)
{
        auto [ret, reinitResampler, remainder] = resample_fake(resampler_state, new_sample_rate, 1);
        if (!ret) {
                return {false, reinitResampler};
        }
        if (remainder.get_data_len() > 0) {
                LOG(LOG_LEVEL_WARNING) << "Audio frame resampler: not all samples resampled!\n";
        }
        sample_rate = new_sample_rate;

        return {true, reinitResampler};
}<|MERGE_RESOLUTION|>--- conflicted
+++ resolved
@@ -613,12 +613,7 @@
                 new_channels[i].len = odone * this->bps;
         }
 
-<<<<<<< HEAD
-        sample_rate = new_sample_rate;
         channels = std::move(new_channels);
-        return true;
-=======
-        channels = move(new_channels);
         free(obuf_ptrs); free(ibuf_ptrs);
 
         std::chrono::high_resolution_clock::time_point funcEnd = std::chrono::high_resolution_clock::now();
@@ -628,7 +623,6 @@
         // Remainders aren't as relevant when using SOXR
         audio_frame2 remainder = {};
         return {true, reinitialised_resampler, std::move(remainder)};
->>>>>>> 11efbce6
 #else
         return {false, false, audio_frame2{}};
 #endif
