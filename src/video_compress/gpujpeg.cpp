--- conflicted
+++ resolved
@@ -248,13 +248,8 @@
         compressed_desc = desc;
         compressed_desc.color_spec = JPEG;
 
-<<<<<<< HEAD
         if (IS_I420(desc.color_spec)) {
-                if (m_parent_state->m_use_internal_codec == RGB ||
-=======
-        if (desc.color_spec == I420) {
                 if ((m_parent_state->m_use_internal_codec != GPUJPEG_NONE && m_parent_state->m_use_internal_codec != GPUJPEG_YCBCR_BT709) ||
->>>>>>> 411563f1
                                 (m_parent_state->m_subsampling != 0 && m_parent_state->m_subsampling != 420)) {
                         log_msg(LOG_LEVEL_ERROR, MOD_NAME "Converting from planar pixel formats is "
                                         "possible only without subsampling/color space change.\n");
@@ -321,11 +316,7 @@
         m_param_image.height = desc.height;
 
         m_param_image.comp_count = 3;
-<<<<<<< HEAD
-        m_param_image.color_space = codec_is_a_rgb(m_enc_input_codec) ? GPUJPEG_RGB : (IS_I420(desc.color_spec) ? GPUJPEG_YCBCR_JPEG : GPUJPEG_YCBCR_BT709);
-=======
         m_param_image.color_space = codec_is_a_rgb(m_enc_input_codec) ? GPUJPEG_RGB : GPUJPEG_YCBCR_BT709;
->>>>>>> 411563f1
 
         switch (m_enc_input_codec) {
         case CUDA_I420:
@@ -566,18 +557,11 @@
                 int ret;
 
                 struct gpujpeg_encoder_input encoder_input;
-<<<<<<< HEAD
                 if (tx->color_spec == CUDA_I420) {
                         gpujpeg_encoder_input_set_gpu_image(&encoder_input, jpeg_enc_input_data);
                 } else {
                         gpujpeg_encoder_input_set_image(&encoder_input, jpeg_enc_input_data);
                 }
-#if LIBGPUJPEG_API_VERSION <= 2
-                ret = gpujpeg_encoder_encode(m_encoder, &encoder_input, &compressed, &size);
-#else
-=======
-                gpujpeg_encoder_input_set_image(&encoder_input, jpeg_enc_input_data);
->>>>>>> 411563f1
                 ret = gpujpeg_encoder_encode(m_encoder, &m_encoder_param, &m_param_image, &encoder_input, &compressed, &size);
 
                 if(ret != 0) {
