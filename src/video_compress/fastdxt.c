/*
 * FILE:    video_compress.c
 * AUTHORS: Martin Benes     <martinbenesh@gmail.com>
 *          Lukas Hejtmanek  <xhejtman@ics.muni.cz>
 *          Petr Holub       <hopet@ics.muni.cz>
 *          Milos Liska      <xliska@fi.muni.cz>
 *          Jiri Matela      <matela@ics.muni.cz>
 *          Dalibor Matura   <255899@mail.muni.cz>
 *          Ian Wesley-Smith <iwsmith@cct.lsu.edu>
 *
 * Copyright (c) 2005-2010 CESNET z.s.p.o.
 *
 * Redistribution and use in source and binary forms, with or without
 * modification, is permitted provided that the following conditions
 * are met:
 * 
 * 1. Redistributions of source code must retain the above copyright
 *    notice, this list of conditions and the following disclaimer.
 * 
 * 2. Redistributions in binary form must reproduce the above copyright
 *    notice, this list of conditions and the following disclaimer in the
 *    documentation and/or other materials provided with the distribution.
 * 
 * 3. All advertising materials mentioning features or use of this software
 *    must display the following acknowledgement:
 * 
 *      This product includes software developed by CESNET z.s.p.o.
 * 
 * 4. Neither the name of the CESNET nor the names of its contributors may be
 *    used to endorse or promote products derived from this software without
 *    specific prior written permission.
 *
 * THIS SOFTWARE IS PROVIDED BY THE AUTHORS AND CONTRIBUTORS
 * "AS IS" AND ANY EXPRESSED OR IMPLIED WARRANTIES, INCLUDING,
 * BUT NOT LIMITED TO, THE IMPLIED WARRANTIES OF MERCHANTABILITY
 * AND FITNESS FOR A PARTICULAR PURPOSE ARE DISCLAIMED. IN NO
 * EVENT SHALL THE AUTHORS OR CONTRIBUTORS BE LIABLE FOR ANY DIRECT,
 * INDIRECT, INCIDENTAL, SPECIAL, EXEMPLARY, OR CONSEQUENTIAL DAMAGES
 * (INCLUDING, BUT NOT LIMITED TO, PROCUREMENT OF SUBSTITUTE GOODS OR
 * SERVICES; LOSS OF USE, DATA, OR PROFITS; OR BUSINESS INTERRUPTION)
 * HOWEVER CAUSED AND ON ANY THEORY OF LIABILITY, WHETHER IN
 * CONTRACT, STRICT LIABILITY, OR TORT (INCLUDING NEGLIGENCE OR
 * OTHERWISE) ARISING IN ANY WAY OUT OF THE USE OF THIS SOFTWARE,
 * EVEN IF ADVISED OF THE POSSIBILITY OF SUCH DAMAGE.
 *
 */
#ifdef HAVE_CONFIG_H
#include "config.h"
#include "config_unix.h"
#include "config_win32.h"
#endif // HAVE_CONFIG_H

<<<<<<< HEAD
#ifdef HAVE_CONFIG_H
#include "config.h"
#include "config_unix.h"
#include "config_win32.h"
#endif // HAVE_CONFIG_H

=======
>>>>>>> 91ce0118
#include "host.h"
#include "debug.h"
#include "fastdxt.h"
#include <pthread.h>
#include "compat/platform_semaphore.h"
#include <stdio.h>
#include <stdlib.h>
#include <signal.h>
#include <assert.h>
#ifdef HAVE_MACOSX
#include <malloc/malloc.h>
#else                           /* HAVE_MACOSX */
#include <malloc.h>
#endif                          /* HAVE_MACOSX */
#include <string.h>
#include <unistd.h>
#include "video_compress.h"
#include "libdxt.h"

static volatile int fastdxt_should_exit = FALSE;

#ifndef HAVE_MACOSX
#define uint64_t 	unsigned long
#endif                          /* HAVE_MACOSX */

/* NOTE: These threads busy wait, so at *most* set this to one less than the
 * total number of cores on your system (Also 3 threads will work)! Also, if
 * you see tearing in the rendered image try increasing the number of threads
 * by 1 (For a dual dual-core Opteron 285 3 threads work great). 
 * -- iwsmith <iwsmith@cct.lsu.ed> 9 August 2007
 */
#define MAX_THREADS 16
#define NUM_THREADS_DEFAULT 3

/* Ok, we are going to decompose the problem into 2^n pieces (generally
 * 2, 4, or 8). We will most likely need to do the following:
 * 1. Convert 10-bit -> 8bit
 * 2. Convert YUV 4:2:2 -> 8 bit RGB
 * 3. Compress 8 bit RGB -> DXT
 */

struct video_compress {
        int num_threads;
        unsigned char *buffer[MAX_THREADS];
        unsigned char *output_data;
        pthread_mutex_t lock;
        volatile int thread_count;
        pthread_t thread_ids[MAX_THREADS];
        codec_t tx_color_spec;
        sem_t thread_compress[MAX_THREADS];
        sem_t thread_done[MAX_THREADS];
        
        int dxt_height;
        enum interlacing_t interlacing_source;
        int rgb:1;
        
        decoder_t decoder;

        struct video_frame *out[2];
        /* this is just shortcut for (only) tiles from the above frame */
        struct tile *tile[2];

        volatile int buffer_idx;
};

static void *compress_thread(void *args);
static int reconfigure_compress(struct video_compress *compress, int width,
                int height, codec_t codec, enum interlacing_t, double fps);

static int reconfigure_compress(struct video_compress *compress, int width,
                int height, codec_t codec, enum interlacing_t interlacing, double fps)
{
        int x;
        int i;

        fprintf(stderr, "Compression reinitialized for %ux%u video.\n", 
                        width, height);
        /* Store original attributes to allow format change detection */
        for(i = 0; i < 2; ++i) {
                compress->tile[i]->width = width;
                compress->tile[i]->height = height;
                compress->out[i]->color_spec = codec;
                compress->out[i]->fps = fps;
                
                if(interlacing == INTERLACED_MERGED) {
                        fprintf(stderr, "[FastDXT] Warning: deinterlacing input prior to compress!\n");
                        compress->out[i]->interlacing = PROGRESSIVE;
                } else {
                        compress->out[i]->interlacing = interlacing;
                }
        }
        compress->tx_color_spec = codec;
        compress->interlacing_source = interlacing;

        compress->dxt_height = (compress->tile[0]->height + 3) / 4 * 4;

        switch (codec) {
                case RGB:
                        compress->decoder = (decoder_t) vc_copylineRGBtoRGBA;
                        compress->rgb = TRUE;
                        break;
                case RGBA:
                        compress->decoder = (decoder_t) memcpy;
                        compress->rgb = TRUE;
                        break;
                case R10k:
                        compress->decoder = (decoder_t) vc_copyliner10k;
                        compress->rgb = TRUE;
                        break;
                case YUYV:
                        compress->decoder = (decoder_t) vc_copylineYUYV;
                        compress->rgb = FALSE;
                        break;
                case UYVY:
                case Vuy2:
                case DVS8:
                        compress->decoder = (decoder_t) memcpy;
                        compress->rgb = FALSE;
                        break;
                case v210:
                        compress->decoder = (decoder_t) vc_copylinev210;
                        compress->rgb = FALSE;
                        break;
                case DVS10:
                        compress->decoder = (decoder_t) vc_copylineDVS10;
                        compress->rgb = FALSE;
                        break;
                case DPX10:        
                        compress->decoder = (decoder_t) vc_copylineDPX10toRGBA;
                        compress->rgb = FALSE;
                        break;
                default:
                        fprintf(stderr, "Unknown codec %d!", codec);
                        exit_uv(128);
                        return FALSE;
        }
        
        int h_align = 0;

        for(i = 0; codec_info[i].name != NULL; ++i) {
                if(codec == codec_info[i].codec) {
                        h_align = codec_info[i].h_align;
                }
        }
        assert(h_align != 0);

        for(i = 0; i < 2; ++i) {
                compress->tile[i]->linesize = vf_get_tile(compress->out[i], 0)->width * 
                        (compress->rgb ? 4 /*RGBA*/: 2/*YUV 422*/);

                if(compress->rgb) {
                        compress->out[i]->color_spec = DXT1;
                } else {
                        compress->out[i]->color_spec = DXT1_YUV;
                }
        }
        

        for (x = 0; x < compress->num_threads; x++) {
                int my_height = (compress->dxt_height / compress->num_threads) / 4 * 4;
                if(x == compress->num_threads - 1) {
                        my_height = compress->dxt_height - my_height /* "their height" */ * x;
                }
                compress->buffer[x] =
                    (unsigned char *)malloc(width * my_height * 4);
        }

#ifdef HAVE_MACOSX
        compress->output_data = (unsigned char *)malloc(width * compress->dxt_height * 4);
        for(i = 0; i < 2; ++i) {
                compress->tile[i]->data = (char *)malloc(width * compress->dxt_height * 4);
        }
#else
        /*
         *  memalign doesn't exist on Mac OS. malloc always returns 16  
         *  bytes aligned memory
         *
         *  see: http://www.mythtv.org/pipermail/mythtv-dev/2006-January/044309.html
         */
        compress->output_data = (unsigned char *)aligned_malloc(width * compress->dxt_height * 4, 16);
        for(i = 0; i < 2; ++i) {
                compress->tile[i]->data = (char *)aligned_malloc(width * compress->dxt_height * 4, 16);
        }
#endif                          /* HAVE_MACOSX */
        memset(compress->output_data, 0, width * compress->dxt_height * 4);
        for(i = 0; i < 2; ++i) {
                memset(compress->tile[i]->data, 0, width * compress->dxt_height * 4 / 8);
        }

        return TRUE;
}

void *fastdxt_init(char *num_threads_str)
{
        /* This function does the following:
         * 1. Allocate memory for buffers 
         * 2. Spawn compressor threads
         */
        int x;
        int i;
        struct video_compress *compress;

        if(num_threads_str && strcmp(num_threads_str, "help") == 0) {
                printf("FastDXT usage:\n");
                printf("\t-FastDXT[:<num_threads>]\n");
                printf("\t\t<num_threads> - count of compress threads (default %d)\n", NUM_THREADS_DEFAULT);
                return NULL;
        }

        compress = calloc(1, sizeof(struct video_compress));
        /* initial values */
        compress->num_threads = 0;
        if(num_threads_str == NULL)
                compress->num_threads = NUM_THREADS_DEFAULT;
        else
                compress->num_threads = atoi(num_threads_str);
        assert (compress->num_threads >= 1 && compress->num_threads <= MAX_THREADS);

        for(i = 0; i < 2; ++i) {
                compress->out[i] = vf_alloc(1);
                compress->tile[i] = vf_get_tile(compress->out[i], 0);
        }
        
        for(i = 0; i < 2; ++i) {
                compress->tile[i]->width = 0;
                compress->tile[i]->height = 0;
        }

        compress->thread_count = 0;
        if (pthread_mutex_init(&(compress->lock), NULL)) {
                perror("Error initializing mutex!");
                return NULL;
        }

        for (x = 0; x < compress->num_threads; x++) {
                platform_sem_init(&compress->thread_compress[x], 0, 0);
                platform_sem_init(&compress->thread_done[x], 0, 0);
        }

        pthread_mutex_lock(&(compress->lock));

        for (x = 0; x < compress->num_threads; x++) {
                if (pthread_create
                    (&(compress->thread_ids[x]), NULL, compress_thread,
                     (void *)compress)) {
                        perror("Unable to create compressor thread!");
                        exit_uv(x);
                        return NULL;
                }
        }
        pthread_mutex_unlock(&(compress->lock));
        
        while(compress->num_threads != compress->thread_count) /* wait for all threads online */
                ;
        fprintf(stderr, "All compression threads are online.\n");
        
        return compress;
}

struct video_frame * fastdxt_compress(void *args, struct video_frame *tx, int buffer_idx)
{
        /* This thread will be called from main.c and handle the compress_threads */
        struct video_compress *compress = (struct video_compress *)args;
        unsigned int x;
        unsigned char *line1, *line2;
        struct video_frame *out = compress->out[buffer_idx];
        struct tile *out_tile = &out->tiles[0];

        assert(tx->tile_count == 1);
        assert(vf_get_tile(tx, 0)->width % 4 == 0);
        
        pthread_mutex_lock(&(compress->lock));

        if(vf_get_tile(tx, 0)->width != out_tile->width ||
                        vf_get_tile(tx, 0)->height != out_tile->height ||
                        tx->interlacing != compress->interlacing_source ||
                        tx->color_spec != compress->tx_color_spec)
        {
                int ret;
                ret = reconfigure_compress(compress, vf_get_tile(tx, 0)->width, vf_get_tile(tx, 0)->height, tx->color_spec, tx->interlacing, tx->fps);
                if(!ret)
                        return NULL;
        }

        line1 = (unsigned char *) tx->tiles[0].data;
        line2 = compress->output_data;

        for (x = 0; x < out_tile->height; ++x) {
                int src_linesize = vc_get_linesize(out_tile->width, compress->tx_color_spec);
                compress->decoder(line2, line1, out_tile->linesize,
                                0, 8, 16);
                line1 += src_linesize;
                line2 += out_tile->linesize;
        }

        if(tx->interlacing != INTERLACED_MERGED && tx->interlacing != PROGRESSIVE) {
                fprintf(stderr, "Unsupported interlacing format.\n");
                exit_uv(1);
        }

        if(tx->interlacing == INTERLACED_MERGED) {
                vc_deinterlace(compress->output_data, out_tile->linesize,
                                out_tile->height);
        }

        compress->buffer_idx = buffer_idx;

        for (x = 0; x < (unsigned int) compress->num_threads; x++) {
                platform_sem_post(&compress->thread_compress[x]);
        }

        for (x = 0; x < (unsigned int) compress->num_threads; x++) {
                platform_sem_wait(&compress->thread_done[x]);
        }

        out_tile->data_len = tx->tiles[0].width * compress->dxt_height / 2;
        
        pthread_mutex_unlock(&(compress->lock));

        return out;
}

static void *compress_thread(void *args)
{
        struct video_compress *compress = (struct video_compress *)args;
        int myId, range, my_range, x;
        int my_height;
        unsigned char *retv;

        pthread_mutex_lock(&(compress->lock));
        myId = compress->thread_count;
        compress->thread_count++;
        pthread_mutex_unlock(&(compress->lock));

        fprintf(stderr, "Compress thread %d online.\n", myId);

        while (1) {
                platform_sem_wait(&compress->thread_compress[myId]);
                if(fastdxt_should_exit) break;

                my_height = (compress->tile[compress->buffer_idx]->height / compress->num_threads) / 4 * 4;
                range = my_height * compress->tile[compress->buffer_idx]->width; /* for all threads except the last */

                if(myId == compress->num_threads - 1) {
                        my_height = compress->tile[compress->buffer_idx]->height - my_height /* "their height" */ * myId;
                }
                my_range = my_height * compress->tile[compress->buffer_idx]->width;

                if(!compress->rgb)
                {
                        unsigned char *input;
                        input = (compress->output_data) + myId
                                * range * 2;
                        retv = compress->buffer[myId];
                        /* Repack the data to YUV 4:4:4 Format */
                        for (x = 0; x < my_range; x += 2) {
                                retv[4 * x] = input[2 * x + 1]; //Y1
                                retv[4 * x + 1] = input[2 * x]; //U1
                                retv[4 * x + 2] = input[2 * x + 2];     //V1
                                retv[4 * x + 3] = 255;  //Alpha

                                retv[4 * x + 4] = input[2 * x + 3];     //Y2
                                retv[4 * x + 5] = input[2 * x]; //U1
                                retv[4 * x + 6] = input[2 * x + 2];     //V1
                                retv[4 * x + 7] = 255;  //Alpha
                        }
                } else {
                        retv = (compress->output_data) + myId * range * 4;
                }

                DirectDXT1(retv,
                               ((unsigned char *) compress->tile[compress->buffer_idx]->data) + myId * range / 2,
                               compress->tile[compress->buffer_idx]->width, my_height);

                platform_sem_post(&compress->thread_done[myId]);
        }
        
        platform_sem_post(&compress->thread_done[myId]);

        return NULL;
}

void fastdxt_done(void *args)
{
        struct video_compress *compress = (struct video_compress *)args;
        int x;
        
        pthread_mutex_lock(&(compress->lock)); /* wait for fastdxt_compress if running */
        fastdxt_should_exit = TRUE;
        
        for (x = 0; x < compress->num_threads; x++) {
                platform_sem_post(&compress->thread_compress[x]);
        }

        for (x = 0; x < compress->num_threads; x++) {
                platform_sem_wait(&compress->thread_done[x]);
        }

        pthread_mutex_unlock(&(compress->lock));
        
        pthread_mutex_destroy(&(compress->lock));
        
        for (x = 0; x < compress->num_threads; ++x)
                free(compress->buffer[x]);

        aligned_free(compress->output_data);
        for(x = 0; x < 2; ++x) {
                aligned_free(compress->tile[x]->data);
        }

        free(compress);
                
        
}
<|MERGE_RESOLUTION|>--- conflicted
+++ resolved
@@ -50,15 +50,6 @@
 #include "config_win32.h"
 #endif // HAVE_CONFIG_H
 
-<<<<<<< HEAD
-#ifdef HAVE_CONFIG_H
-#include "config.h"
-#include "config_unix.h"
-#include "config_win32.h"
-#endif // HAVE_CONFIG_H
-
-=======
->>>>>>> 91ce0118
 #include "host.h"
 #include "debug.h"
 #include "fastdxt.h"
@@ -472,4 +463,4 @@
         free(compress);
                 
         
-}
+}