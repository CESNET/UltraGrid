/*
 * FILE:    video_capture/decklink.cpp
 * AUTHORS: Martin Benes     <martinbenesh@gmail.com>
 *          Lukas Hejtmanek  <xhejtman@ics.muni.cz>
 *          Petr Holub       <hopet@ics.muni.cz>
 *          Milos Liska      <xliska@fi.muni.cz>
 *          Martin Pulec     <martin.pulec@cesnet.cz>
 *          Jiri Matela      <matela@ics.muni.cz>
 *          Dalibor Matura   <255899@mail.muni.cz>
 *          Ian Wesley-Smith <iwsmith@cct.lsu.edu>
 *
 * Copyright (c) 2005-2024 CESNET z.s.p.o.
 *
 * Redistribution and use in source and binary forms, with or without
 * modification, is permitted provided that the following conditions
 * are met:
 *
 * 1. Redistributions of source code must retain the above copyright
 *    notice, this list of conditions and the following disclaimer.
 *
 * 2. Redistributions in binary form must reproduce the above copyright
 *    notice, this list of conditions and the following disclaimer in the
 *    documentation and/or other materials provided with the distribution.
 *
 * 3. All advertising materials mentioning features or use of this software
 *    must display the following acknowledgement:
 *
 *      This product includes software developed by CESNET z.s.p.o.
 *
 * 4. Neither the name of the CESNET nor the names of its contributors may be
 *    used to endorse or promote products derived from this software without
 *    specific prior written permission.
 *
 * THIS SOFTWARE IS PROVIDED BY THE AUTHORS AND CONTRIBUTORS
 * "AS IS" AND ANY EXPRESSED OR IMPLIED WARRANTIES, INCLUDING,
 * BUT NOT LIMITED TO, THE IMPLIED WARRANTIES OF MERCHANTABILITY
 * AND FITNESS FOR A PARTICULAR PURPOSE ARE DISCLAIMED. IN NO
 * EVENT SHALL THE AUTHORS OR CONTRIBUTORS BE LIABLE FOR ANY DIRECT,
 * INDIRECT, INCIDENTAL, SPECIAL, EXEMPLARY, OR CONSEQUENTIAL DAMAGES
 * (INCLUDING, BUT NOT LIMITED TO, PROCUREMENT OF SUBSTITUTE GOODS OR
 * SERVICES; LOSS OF USE, DATA, OR PROFITS; OR BUSINESS INTERRUPTION)
 * HOWEVER CAUSED AND ON ANY THEORY OF LIABILITY, WHETHER IN
 * CONTRACT, STRICT LIABILITY, OR TORT (INCLUDING NEGLIGENCE OR
 * OTHERWISE) ARISING IN ANY WAY OUT OF THE USE OF THIS SOFTWARE,
 * EVEN IF ADVISED OF THE POSSIBILITY OF SUCH DAMAGE.
 *
 */

#include <algorithm>
#include <cassert>
#include <cctype>                  // for isdigit
#include <chrono>
#include <climits>
#include <condition_variable>
#include <cstdint>                 // for int64_t, uint32_t, int32_t
#include <cstdio>                  // for snprintf, printf
#include <cstdlib>                 // for free, abort, atoi, malloc, realloc
#include <cstring>
#include <exception>               // for exception
#include <iomanip>
#include <iostream>
#include <list>
#include <map>                     // for map, operator!=, _Rb_tree_const_it...
#include <memory>
#include <mutex>
#include <queue>
#include <string>
#include <tuple>                   // for tuple, get
#include <unordered_map>           // for unordered_map
#include <utility>                 // for pair, operator!=
#include <vector>

#include "blackmagic_common.hpp"
#include "audio/types.h"
#include "audio/utils.h"
#include "compat/net.h"            // for ntohl
#include "compat/strings.h"
#include "debug.h"
#include "host.h"
#include "lib_common.h"
<<<<<<< HEAD
#include "types.h"
#include "utils/color_out.h"
#include "utils/macros.h"
#include "utils/math.h"
#include "utils/string.h"          // for replace_all, DELDEL, ESCAPED_COLON
#include "utils/windows.h"
=======
#include "utils/video_signal_generator.h"
>>>>>>> 6be32d99
#include "video.h"
#include "video_capture.h"

constexpr const int DEFAULT_AUDIO_BPS = 4;
constexpr const size_t MAX_AUDIO_PACKETS = 10;
#define MOD_NAME "[DeckLink capture] "

#ifndef _WIN32
#define STDMETHODCALLTYPE
#endif

#define RELEASE_IF_NOT_NULL(x) if (x != nullptr) { x->Release(); x = nullptr; }

using namespace std::string_literals;
using std::chrono::duration_cast;
using std::chrono::microseconds;
using std::chrono::milliseconds;
using std::chrono::steady_clock;
using std::condition_variable;
using std::cv_status;
using std::cout;
using std::exception;
using std::get;
using std::internal;
using std::left;
using std::list;
using std::make_unique;
using std::map;
using std::max;
using std::min;
using std::mutex;
using std::queue;
using std::right;
using std::setw;
using std::string;
using std::tuple;
using std::unique_lock;
using std::unique_ptr;
using std::unordered_map;
using std::vector;

// static int	device = 0; // use first BlackMagic device
// static int	mode = 5; // for Intensity
// static int	mode = 6; // for Decklink  6) HD 1080i 59.94; 1920 x 1080; 29.97 FPS 7) HD 1080i 60; 1920 x 1080; 30 FPS
//static int	connection = 0; // the choice of BMDVideoConnection // It should be 0 .... bmdVideoConnectionSDI

// performs command, if failed, displays error and jumps to error label
#define EXIT_IF_FAILED(cmd, name) \
        do {\
                HRESULT result = cmd;\
                if (FAILED(result)) {;\
                        LOG(LOG_LEVEL_ERROR) << MOD_NAME << name << ": " << bmd_hresult_to_string(result) << "\n";\
                        goto error;\
                }\
        } while (0)

// similar as above, but only displays warning
#define CALL_AND_CHECK_2(cmd, name) \
        do {\
                HRESULT result = cmd;\
                if (FAILED(result)) {;\
                        LOG(LOG_LEVEL_WARNING) << MOD_NAME << name << ": " << bmd_hresult_to_string(result) << "\n";\
                }\
        } while (0)

#define CALL_AND_CHECK_3(cmd, name, msg) \
        do {\
                HRESULT result = cmd;\
                if (FAILED(result)) {;\
                        LOG(LOG_LEVEL_WARNING) << MOD_NAME << name << ": " << bmd_hresult_to_string(result) << "\n";\
                } else {\
                        LOG(LOG_LEVEL_INFO) << MOD_NAME << name << ": " << msg << "\n";\
		}\
        } while (0)

#define GET_3TH_ARG(arg1, arg2, arg3, ...) arg3
#define CALL_AND_CHECK_CHOOSER(...) \
    GET_3TH_ARG(__VA_ARGS__, CALL_AND_CHECK_3, CALL_AND_CHECK_2, )

#define CALL_AND_CHECK(cmd, ...) CALL_AND_CHECK_CHOOSER(__VA_ARGS__)(cmd, __VA_ARGS__)

class VideoDelegate;

struct device_state {
        IDeckLink                  *deckLink              = nullptr;
        IDeckLinkInput             *deckLinkInput         = nullptr;
        unique_ptr<VideoDelegate>  delegate;
        IDeckLinkProfileAttributes *deckLinkAttributes    = nullptr;
        IDeckLinkConfiguration     *deckLinkConfiguration = nullptr;
        BMDNotificationCallback    *notificationCallback  = nullptr;
        string                      device_id = "0"; // either numeric value or device name
        bool                        audio                 = false; /* wheather we process audio or not */
        struct tile                *tile                  = nullptr;
        bool init(struct vidcap_decklink_state *s, struct tile *tile, BMDAudioConnection audioConnection);
        void check_attributes(struct vidcap_decklink_state *s);
};

struct vidcap_decklink_state {
        bool                    com_initialized = false;
        vector <struct device_state>     state{vector <struct device_state>(1)};
        int                     devices_cnt = 1;
        string                  mode;
        unsigned int            next_frame_time = 0; // avarege time between frames
        struct video_frame     *frame{nullptr};
        struct audio_frame      audio{};
        queue<IDeckLinkAudioInputPacket *> audioPackets;
        codec_t                 codec{VIDEO_CODEC_NONE};
        BMDVideoInputFlags       enable_flags      = bmdVideoInputFlagDefault;
        BMDSupportedVideoModeFlags supported_flags = bmdSupportedVideoModeDefault;

        mutex                   lock;
	condition_variable      boss_cv;

        int                     frames = 0;
        bool                    stereo{false}; /* for eg. DeckLink HD Extreme, Quad doesn't set this !!! */
        bool                    sync_timecode{false}; /* use timecode when grabbing from multiple inputs */
        map<BMDDeckLinkConfigurationID, bmd_option> device_options = {
                { bmdDeckLinkConfigCapturePassThroughMode, bmd_option((int64_t) bmdDeckLinkCapturePassthroughModeDisabled, false) },
        };
        bool                    detect_format = false;
        unsigned int            requested_bit_depth = 0; // 0, bmdDetectedVideoInput8BitDepth, bmdDetectedVideoInput10BitDepth or bmdDetectedVideoInput12BitDepth
        bool                    p_not_i = false;

        bmd_option              profile;
        bool                    nosig_send = false; ///< send video even when no signal detected
        bool                    keep_device_defaults = false;

        BMDTimeScale frameRateScale = 0;

<<<<<<< HEAD
        void set_codec(codec_t c);

        vidcap_decklink_state() {
                if (!com_initialize(&com_initialized, MOD_NAME)) {
                        throw 1;
                }
        }
        ~vidcap_decklink_state() {
                com_uninitialize(&com_initialized);
        }
=======
        struct timeval          t0;

        struct video_signal_generator *signal_generator; // when we want to capture testcard instead
                                                         // of signal if no signal was detected
>>>>>>> 6be32d99
};

static HRESULT set_display_mode_properties(struct vidcap_decklink_state *s, struct tile *tile, IDeckLinkDisplayMode* displayMode, /* out */ BMDPixelFormat *pf);
static void cleanup_common(struct vidcap_decklink_state *s);
static list<tuple<int, string, string, string>> get_input_modes (IDeckLink* deckLink);
static void print_input_modes (IDeckLink* deckLink);

class VideoDelegate : public IDeckLinkInputCallback {
private:
	int32_t                       mRefCount{};
        static constexpr BMDDetectedVideoInputFormatFlags csMask{bmdDetectedVideoInputYCbCr422 | bmdDetectedVideoInputRGB444};
        static constexpr BMDDetectedVideoInputFormatFlags bitDepthMask{bmdDetectedVideoInput8BitDepth | bmdDetectedVideoInput10BitDepth | bmdDetectedVideoInput12BitDepth};
        BMDDetectedVideoInputFormatFlags configuredCsBitDepth{};

public:
        int	                      newFrameReady{}; // -1 == timeout
        BMDTimeValue                  frameTime{};
        IDeckLinkVideoFrame          *rightEyeFrame{};
        void                         *pixelFrame{};
        void                         *pixelFrameRight{};
        IDeckLinkVideoInputFrame     *lastFrame{nullptr};
        uint32_t                      timecode{};
        struct vidcap_decklink_state *s;
        struct device_state          &device;
	
        VideoDelegate(struct vidcap_decklink_state *state, struct device_state &device_) : s(state), device(device_) {
        }
	
        virtual ~VideoDelegate () {
                RELEASE_IF_NOT_NULL(rightEyeFrame);
                RELEASE_IF_NOT_NULL(lastFrame);
	}

	virtual HRESULT STDMETHODCALLTYPE QueryInterface(REFIID, LPVOID *) override { return E_NOINTERFACE; }
	virtual ULONG STDMETHODCALLTYPE  AddRef(void) override {
		return mRefCount++;
	}
	virtual ULONG STDMETHODCALLTYPE  Release(void) override {
		int32_t newRefValue = mRefCount--;
		if (newRefValue == 0)
		{
			delete this;
			return 0;
		}
        	return newRefValue;
	}
        static auto getNotificationEventsStr(BMDVideoInputFormatChangedEvents notificationEvents, BMDDetectedVideoInputFormatFlags flags) noexcept {
                string status{};
                map<BMDDetectedVideoInputFormatFlags, string> change_map {
                        { bmdVideoInputDisplayModeChanged, "display mode"s },
                        { bmdVideoInputFieldDominanceChanged, "field dominance"s },
                        { bmdVideoInputColorspaceChanged, "color space"s },
                };
                for (auto &i : change_map) {
                        if ((notificationEvents & i.first) != 0U) {
                                if (!status.empty()) {
                                        status += ", "s;
                                }
                                status += i.second;
                        }
                }
                if (status.empty()) {
                        status = "unknown"s;
                }
                status += " - ";
                map<BMDDetectedVideoInputFormatFlags, string> flag_map {
                        { bmdDetectedVideoInputYCbCr422, "YCbCr422"s },
                        { bmdDetectedVideoInputRGB444, "RGB444"s },
                        { bmdDetectedVideoInputDualStream3D, "DualStream3D"s },
                        { bmdDetectedVideoInput12BitDepth, "12bit"s },
                        { bmdDetectedVideoInput10BitDepth, "10bit"s },
                        { bmdDetectedVideoInput8BitDepth, "8bit"s },
                };
                bool first = true;
                for (auto &i : flag_map) {
                        if ((flags & i.first) != 0U) {
                                if (!first) {
                                        status += ", "s;
                                }
                                status += i.second;
                                first = false;
                        }
                }
                return status;
        }

	virtual HRESULT STDMETHODCALLTYPE VideoInputFormatChanged(
                        BMDVideoInputFormatChangedEvents notificationEvents,
                        IDeckLinkDisplayMode* mode,
                        BMDDetectedVideoInputFormatFlags flags) noexcept override {
                LOG(LOG_LEVEL_NOTICE)
                    << MOD_NAME << "Format change detected ("
                    << getNotificationEventsStr(notificationEvents, flags)
                    << ").\n";

                bool detected_3d = (flags & bmdDetectedVideoInputDualStream3D) != 0U;
                if (detected_3d != s->stereo) {
                        LOG(LOG_LEVEL_WARNING)
                            << MOD_NAME << "Stereoscopic 3D "
                            << (detected_3d ? "" : "not ") << "detected but "
                            << (s->stereo ? "" : "not ")
                            << "enabled! "
                               "Switching automatically. This behavior is "
                               "experimental so please report any problems. "
                               "You can also specify `3D` option explicitly.\n";
                        s->stereo = detected_3d;
                        s->enable_flags ^= bmdVideoInputDualStream3D;
                }
                BMDDetectedVideoInputFormatFlags csBitDepth = flags & (csMask | bitDepthMask);
                unique_lock<mutex> lk(s->lock);
<<<<<<< HEAD
                if (notificationEvents & bmdVideoInputColorspaceChanged && csBitDepth != configuredCsBitDepth) {
                        if ((csBitDepth & bitDepthMask) == 0U) { // if no bit depth, assume 8-bit
                                csBitDepth |= bmdDetectedVideoInput8BitDepth;
                        }
                        if (s->requested_bit_depth != 0) {
                                csBitDepth = (flags & csMask) | s->requested_bit_depth;
                        }
                        unordered_map<BMDDetectedVideoInputFormatFlags, codec_t> m = {
                                {bmdDetectedVideoInputYCbCr422 | bmdDetectedVideoInput8BitDepth, UYVY},
                                {bmdDetectedVideoInputYCbCr422 | bmdDetectedVideoInput10BitDepth, v210},
                                {bmdDetectedVideoInputYCbCr422 | bmdDetectedVideoInput12BitDepth, v210}, // weird
                                {bmdDetectedVideoInputRGB444 | bmdDetectedVideoInput8BitDepth, RGBA},
                                {bmdDetectedVideoInputRGB444 | bmdDetectedVideoInput10BitDepth, R10k},
                                {bmdDetectedVideoInputRGB444 | bmdDetectedVideoInput12BitDepth, R12L},
                        };
                        if (s->requested_bit_depth == 0 && (csBitDepth & bmdDetectedVideoInput8BitDepth) == 0) {
                                const string & depth = (flags & bmdDetectedVideoInput10BitDepth) != 0U ? "10"s : "12"s;
                                LOG(LOG_LEVEL_WARNING)
                                    << MOD_NAME << "Detected " << depth
                                    << "-bit signal, use \":codec=UYVY\" to "
                                       "enforce 8-bit capture (old "
                                       "behavior).\n";
                        }

                        s->set_codec(m.at(csBitDepth));
                        configuredCsBitDepth = csBitDepth;
                }

                if (notificationEvents & bmdVideoInputDisplayModeChanged) {
                        IDeckLinkInput *deckLinkInput = device.deckLinkInput;
                        deckLinkInput->PauseStreams();
                        BMDPixelFormat pf{};
                        if (HRESULT result = set_display_mode_properties(s, device.tile, mode, /* out */ &pf); FAILED(result)) {
                                LOG(LOG_LEVEL_ERROR) << MOD_NAME << "set_display_mode_properties: " << bmd_hresult_to_string(result) << "\n";
                                return result;
=======
                switch(flags) {
                        case bmdDetectedVideoInputYCbCr422:
                                s->codec = UYVY;
                                break;
                        case bmdDetectedVideoInputRGB444:
                                s->codec = RGBA;
                                break;
                        default:
                                fprintf(stderr, "[Decklink] Unhandled color spec!\n");
                                abort();
                }
                IDeckLinkInput *deckLinkInput = s->state[this->i].deckLinkInput;
                deckLinkInput->DisableVideoInput();
                deckLinkInput->StopStreams();
                deckLinkInput->FlushStreams();
                result = set_display_mode_properties(s, vf_get_tile(s->frame, this->i), mode, /* out */ &pf);
                if (s->signal_generator) {
                        assert(s->frame->tile_count == 1);
                        video_signal_generator_reconfigure(s->signal_generator, video_desc_from_frame(s->frame));
                }
                if(result == S_OK) {
                        result = deckLinkInput->EnableVideoInput(mode->GetDisplayMode(), pf, s->flags);
                        if(s->grab_audio == FALSE ||
                                        this->i != 0) { //TODO: figure out output from multiple streams
                                deckLinkInput->DisableAudioInput();
                        } else {
                                deckLinkInput->EnableAudioInput(
                                        bmdAudioSampleRate48kHz,
                                        s->audio.bps == 2 ? bmdAudioSampleType16bitInteger :
                                                bmdAudioSampleType32bitInteger,
                                        audio_capture_channels == 1 ? 2 : audio_capture_channels); // BMD isn't able to grab single channel
>>>>>>> 6be32d99
                        }
                        CALL_AND_CHECK(deckLinkInput->EnableVideoInput(mode->GetDisplayMode(), pf, s->enable_flags), "EnableVideoInput");
                        deckLinkInput->FlushStreams();
                        deckLinkInput->StartStreams();
                }

                return S_OK;
	}
	virtual HRESULT STDMETHODCALLTYPE VideoInputFrameArrived(IDeckLinkVideoInputFrame*, IDeckLinkAudioInputPacket*) override;
};

HRESULT	
VideoDelegate::VideoInputFrameArrived (IDeckLinkVideoInputFrame *videoFrame, IDeckLinkAudioInputPacket *audioPacket)
{
<<<<<<< HEAD
        bool nosig = false;

=======
	// Video
        bool nosignal = false;
>>>>>>> 6be32d99
	unique_lock<mutex> lk(s->lock);
// LOCK - LOCK - LOCK - LOCK - LOCK - LOCK - LOCK - LOCK - LOCK - LOCK - LOCK //

	// Video
	if (videoFrame)
	{
                if (videoFrame->GetFlags() & bmdFrameHasNoInputSource) {
                        nosig = true;
			log_msg(LOG_LEVEL_INFO, "Frame received (#%d) - No input signal detected\n", s->frames);
<<<<<<< HEAD
                        newFrameReady = s->nosig_send ? 1 : -1;
                } else {
=======
                        nosignal = true;
                        if (s->signal_generator) {
                                newFrameReady = 1;
                        }
		} else {
>>>>>>> 6be32d99
                        newFrameReady = 1; // The new frame is ready to grab
			// printf("Frame received (#%lu) - Valid Frame (Size: %li bytes)\n", framecount, videoFrame->GetRowBytes() * videoFrame->GetHeight());
		}

                BMDTimeValue unused_duration = 0;
                videoFrame->GetStreamTime(&frameTime, &unused_duration,
                                          s->frameRateScale);
        }

        if (audioPacket && !nosig) {
                if (s->audioPackets.size() < MAX_AUDIO_PACKETS) {
                        audioPacket->AddRef();
                        s->audioPackets.push(audioPacket);
                } else {
                        LOG(LOG_LEVEL_WARNING) << MOD_NAME "Dropping audio packet, queue full.\n";
                }
        }

        if (videoFrame && newFrameReady == 1 && (!nosig || !lastFrame)) {
                /// @todo videoFrame should be actually retained until the data are processed
                if (!nosignal) {
                        videoFrame->GetBytes(&pixelFrame);
                } else {
                        struct video_frame *generated_frame = video_signal_generator_grab(s->signal_generator);
                        pixelFrame = generated_frame->tiles[0].data;
                }

                RELEASE_IF_NOT_NULL(lastFrame);
                lastFrame = videoFrame;
                lastFrame->AddRef();

                IDeckLinkTimecode *tc = NULL;
                if (videoFrame->GetTimecode(bmdTimecodeRP188Any, &tc) == S_OK) {
                        timecode = tc->GetBCD();
                        tc->Release();
                } else {
                        timecode = 0;
                        if (s->sync_timecode) {
                                log_msg(LOG_LEVEL_ERROR, "Failed to acquire timecode from stream. Disabling sync.\n");
                                s->sync_timecode = false;
                        }
                }

                RELEASE_IF_NOT_NULL(rightEyeFrame);
                pixelFrameRight = NULL;

                if(s->stereo) {
                        IDeckLinkVideoFrame3DExtensions *rightEye;
                        HRESULT result;
                        result = videoFrame->QueryInterface(IID_IDeckLinkVideoFrame3DExtensions, (void **)&rightEye);

                        if (result == S_OK) {
                                result = rightEye->GetFrameForRightEye(&rightEyeFrame);

                                if(result == S_OK) {
                                        if (rightEyeFrame->GetFlags() & bmdFrameHasNoInputSource)
                                        {
                                                log_msg(LOG_LEVEL_ERROR, MOD_NAME "Right Eye Frame received (#%d) - No input signal detected\n", s->frames);
                                        }
                                        rightEyeFrame->GetBytes(&pixelFrameRight);
                                }
                        }
                        rightEye->Release();
                        if(!pixelFrameRight) {
                                log_msg(LOG_LEVEL_ERROR, MOD_NAME "Sending right eye error.\n");
                        }
                }
        }

        lk.unlock();
        s->boss_cv.notify_one();
	
// UNLOCK - UNLOCK - UNLOCK - UNLOCK - UNLOCK - UNLOCK - UNLOCK - UNLOCK - UN //

	return S_OK;
}

/// @param query_prop_fcc if not NULL, print corresponding BMDDeckLinkAttribute
static void
vidcap_decklink_print_card_info(IDeckLink *deckLink, const char *query_prop_fcc)
{

        // ** List the video input display modes supported by the card
        print_input_modes(deckLink);

        IDeckLinkProfileAttributes *deckLinkAttributes = nullptr;

        HRESULT result = deckLink->QueryInterface(IID_IDeckLinkProfileAttributes, (void**)&deckLinkAttributes);
        if (result != S_OK) {
                cout << "Could not query device attributes.\n\n";
                return;
        }

        IDeckLinkInput *deckLinkInput = nullptr;
        color_printf("\n\tsupported pixel formats:" TERM_BOLD);
        if ((deckLink->QueryInterface(IID_IDeckLinkInput,
                                      (void **) &deckLinkInput)) == S_OK) {
                for (auto &c : uv_to_bmd_codec_map) {
                        if (decklink_supports_codec(deckLinkInput, c.second)) {
                                printf(" %s", get_codec_name(c.first));
                        }
                }
                RELEASE_IF_NOT_NULL(deckLinkInput);
        } else {
                color_printf(TRED("(error)"));
        }
        color_printf(TERM_RESET "\n");

        print_bmd_connections(deckLinkAttributes,
                              BMDDeckLinkVideoInputConnections, MOD_NAME);

        if (query_prop_fcc != nullptr) {
                print_bmd_attribute(deckLinkAttributes, query_prop_fcc);
                cout << "\n";
        }

        // Release the IDeckLink instance when we've finished with it to prevent leaks
        RELEASE_IF_NOT_NULL(deckLinkAttributes);
}

/* HELP */
static int
decklink_help(bool full, const char *query_prop_fcc = nullptr)
{
<<<<<<< HEAD
	col() << "\nDeckLink options:\n";
        col() << SBOLD(SRED("\t-t decklink") << ":[full]help") << " | "
              << SBOLD(SRED("-t decklink") << ":query=<FourCC>") << " | "
              << SBOLD(SRED("-t decklink") << ":help=FourCC") << "\n";
        col() << SBOLD(SRED("\t-t decklink")
                       << "{:m[ode]=<mode>|:d[evice]=<idx|ID|name>|:c[odec]=<"
                          "colorspace>...<key>=<"
                          "val>}*")
              << "\n";
        col() << SBOLD(SRED("\t-t decklink")
                       << "[:<device_index(indices)>[:<mode>:<colorspace>[:3D]["
                          ":sync_timecode][:connection=<input>][:detect-"
                          "format][:conversion=<conv_mode>]]")
              << "\n";
        col() << "\t(mode specification is mandatory if your card does not support format autodetection; syntax on the first line is recommended, the second is obsolescent)\n";
        col() << "\n";

        col() << SBOLD("3D") << "\n";
=======
	IDeckLinkIterator*		deckLinkIterator;
	IDeckLink*			deckLink;
	int				numDevices = 0;
	HRESULT				result;

	printf("\nDecklink options:\n");
	printf("\t-t decklink[:<device_index(indices)>[:<mode>:<colorspace>[:3D][:sync_timecode][:connection=<input>][:audioConsumerLevels={true|false}][:always_signal]"
#ifndef IN_CONV_BROKEN
                        "[:conversion=<conv_mode>]"
#endif
                        "]\n");
        printf("\t\tor\n");
	printf("\t-t decklink{:mode=<mode>|:device=<device_index>|:codec=<colorspace>...<key>=<val>}*\n");
	printf("\t(Mode specification is mandatory if your card does not support format autodetection.)\n");
        printf("\n");

        printf("Available Colorspaces:\n");
        printf("\tUYVY\n");
        printf("\tv210\n");
        printf("\tRGBA\n");
        printf("\tR10k\n");
        printf("\n");

        printf("3D\n");
>>>>>>> 6be32d99
        printf("\tUse this to capture 3D from supported card (eg. DeckLink HD 3D Extreme).\n");
        printf("\tDo not use it for eg. Quad or Duo. Availability of the mode is indicated\n");
        printf("\tin video format listing above by flag \"3D\".\n");
	printf("\n");

        col() << SBOLD("fullhelp") << "\n";
        col() << "\tPrint description of all available options.\n";
        col() << "\n";

        col() << SBOLD("half-duplex | full-duplex | simplex") << "\n";
        col() << "\tSet a profile that allows maximal number of simultaneous "
                 "IOs / set device to better compatibility (3D, dual-link) / "
                 "use all connectors as single input.\n";
        col() << "\n";

        col() << SBOLD("[no]passthrough[=keep]") << "\n";
        col() << "\tDisables/enables/keeps capture passthrough (default is "
                 "disable).\n";
        col() << "\n";

        if (full) {
                col() << SBOLD("conversion") << "\n";
                col() << SBOLD("\tnone") << " - No video input conversion\n";
                col() << SBOLD("\t10lb") << " - HD1080 to SD video input down conversion\n";
                col() << SBOLD("\t10am") << " - Anamorphic from HD1080 to SD video input down conversion\n";
                col() << SBOLD("\t72lb") << " - Letter box from HD720 to SD video input down conversion\n";
                col() << SBOLD("\t72ab") << " - Letterbox video input up conversion\n";
                col() << SBOLD("\tamup") << " - Anamorphic video input up conversion\n";
                col() << "\tThen use the set the resulting mode (!) for capture, eg. for 1080p to PAL conversion:\n"
                                "\t\t-t decklink:mode=pal:conversion=10lb\n";
                col() << "\n";

                col() << SBOLD("query=<FourCC>") << "\n";
                col() << "\tQueries device attribute, eg. `decklink:q=mach` to "
                         "see max embed. channels).\n";
                col() << "\n";

                col() << SBOLD("p_not_i") << "\n";
                col() << "\tIncoming signal should be treated as progressive even if detected as interlaced (PsF).\n";
                col() << "\n";

                col() << SBOLD("nosig-send") << "\n";
                col() << "\tSend video even if no signal was detected (useful when video interrupts\n"
                        "\tbut the video stream needs to be preserved, eg. to keep sync with audio).\n";
                col() << "\n";

                col() << SBOLD("detect-format") << "\n";
                col() << "\tTry to detect input video format even if the "
                         "device doesn't support\n"
                         "\tautodetect, eg. \"-t "
                         "decklink:connection=HDMI:detect-format\".\n";
                col() << "\n";

                col() << SBOLD("profile=<FourCC>") << " - use desired device profile:\n";
                print_bmd_device_profiles("\t");
                col() << "\n";
                col() << SBOLD("sync_timecode") << "\n";
                col() << "\tTry to synchronize inputs based on timecode (for multiple inputs, eg. tiled 4K)\n";
                col() << "\n";
                col() << SBOLD("keep-settings") << "\n\tdo not apply any DeckLink settings by UG than required (keep user-selected defaults)\n";
                col() << "\n";
                col() << SBOLD("<option_FourCC>=<value>") << " - arbitrary BMD option (given a FourCC) and corresponding value, i.a.:\n";
                col() << SBOLD("\thelp=FourCC") << "\tshow FourCC opts syntax\n";
                col() << SBOLD("\taacl[=no]")
                      << "\tset analog audio levels to maximum gain "
                         "(consumer audio level)\n";
                col() << SBOLD("\tcfpr[=no]")
                      << "\tincoming signal should be treated as PsF instead of progressive\n";
                col() << "\n";
        } else {
                col() << "(other options available, use \"" << SBOLD("fullhelp") << "\" to see complete list of options)\n\n";
        }

        col() << "Available color spaces:";
        for (auto & i : uv_to_bmd_codec_map) {
                if (i != *uv_to_bmd_codec_map.begin()) {
                        col() << ",";
                }

                col() << " " << SBOLD(get_codec_name(i.first));
        }
        cout << "\n";
        if (!full) {
                col() << "Possible connections:";
                for (const auto &i : get_connection_string_map()) {
                        col() << (i == *get_connection_string_map().cbegin()
                                      ? " "
                                      : ", ")
                              << SBOLD(i.second);
                }
                cout << "\n";
        }
        cout << "\n";

	// Create an IDeckLinkIterator object to enumerate all DeckLink cards in the system
        bool com_initialized = false;
	
        cout << "Devices (idx, topological ID, name):\n";
	// Enumerate all cards in this system
        int numDevices = 0;
        const bool natural_sort =
            get_commandline_param(BMD_NAT_SORT) != nullptr;
        for (auto &d :
             bmd_get_sorted_devices(&com_initialized, true, natural_sort)) {
                IDeckLink *deckLink   = get<0>(d).get();
                string deviceName = bmd_get_device_name(deckLink);
                if (deviceName.empty()) {
                        deviceName = "(unable to get name)";
                }
		
                char index[STR_LEN] = "";
                if (!natural_sort) {
                        snprintf(index, sizeof index,
                                 TBOLD("%c") ") ", get<char>(d));
                }
                if (full || natural_sort) {
                        snprintf(index + strlen(index),
                                 sizeof index - strlen(index), TBOLD("%d") ") ",
                                 get<int>(d));
                }
		// *** Print the model name of the DeckLink card
                color_printf("\t%s" TBOLD("%6x") ") " TBOLD(
                                 TGREEN("%s")) "\n",
                             index, get<unsigned>(d),
                             deviceName.c_str());

		// Increment the total number of DeckLink cards found
		numDevices++;
	
                if (full) {
                        vidcap_decklink_print_card_info(deckLink, query_prop_fcc);
                }
        }
        if (!full) {
                col() << "\n(use \"-t decklink:"
                      << SBOLD(
                             "fullhelp") "\" to see full list of device modes "
                                         "and available connections)\n\n";
        }

        decklink_uninitialize(&com_initialized);

	// If no DeckLink cards were found in the system, inform the user
	if (numDevices == 0)
	{
		log_msg(LOG_LEVEL_ERROR, "No Blackmagic Design devices were found.\n");
        }

        printf("Examples:\n");
        col() << "\t" << SBOLD(uv_argv[0] << " -t decklink")
              << " # captures autodetected video from first DeckLink (index 0) "
                 "in system\n";
        col() << "\t" << SBOLD(uv_argv[0] << " -t decklink:d=b:m=Hp30:c=v210")
              << " # specify mode for 2nd device which doesn't have "
                 "autodetection\n";
        col() << "\t"
              << SBOLD(uv_argv[0]
                       << " -t decklink:d=\"DeckLink 8K Pro (1)\":profile=1dfd")
              << " # capture from 8K Pro and set profile to 1-subdevice "
                 "full-duplex (useful for 3D capture)\n";
        col() << "\t"
              << SBOLD(uv_argv[0] << " -t "
                                     "decklink:d=670600:con=Ethernet:DHCP=no:"
                                     "nsip=10.0.0.3:nssm=255.255.255.0")
              << " # DeckLink IP (identified by topological ID), use \""
              << SBOLD(":help=FourCC") << "\" for list of options\n";

        printf("\n");

        print_decklink_version();

        printf("\n");

	return 1;
}

/* SETTINGS */
static void parse_devices(struct vidcap_decklink_state *s, const char *devs)
{
        assert(devs != NULL && strlen(devs) > 0);
        char *devices = strdup(devs);
        char *ptr;
        char *save_ptr_dev;
        char *tmp = devices;

        s->devices_cnt = 0;
        while ((ptr = strtok_r(tmp, ",", &save_ptr_dev))) {
                s->devices_cnt += 1;
                s->state.resize(s->devices_cnt);
                s->state[s->devices_cnt - 1].device_id = ptr;
                tmp = NULL;
        }
        free (devices);
}

/* Parses option in format key=value */
static bool parse_option(struct vidcap_decklink_state *s, const char *opt)
{
        bool ret = true;
        const char *val = strchr(opt, '=') + 1;
        if(strcasecmp(opt, "3D") == 0) {
                s->stereo = true;
        } else if(strcasecmp(opt, "timecode") == 0) {
                s->sync_timecode = true;
        } else if (IS_KEY_PREFIX(opt, "codec")) {
                const char *codec = strchr(opt, '=') + 1;
                s->set_codec(get_codec_from_name(codec));
                if(s->codec == VIDEO_CODEC_NONE) {
                        log_msg(LOG_LEVEL_ERROR, MOD_NAME "Wrong config. Unknown color space %s\n", codec);
                        return false;
                }
        } else if (IS_KEY_PREFIX(opt, "connection")) {
                const char *connection = strchr(opt, '=') + 1;
                auto        bmd_conn   = bmd_get_connection_by_name(connection);
                if (bmd_conn == bmdVideoConnectionUnspecified) {
                        MSG(ERROR, "Unrecognized connection %s.\n", connection);
                        return false;
                }
                s->device_options[bmdDeckLinkConfigVideoInputConnection] =
                    bmd_option((int64_t) bmd_conn);
        } else if(strncasecmp(opt, "audio_level=",
                                strlen("audio_level=")) == 0) {
                s->device_options[bmdDeckLinkConfigAnalogAudioConsumerLevels] =
                    bmd_option(bmd_parse_audio_levels(val));
        } else if (IS_KEY_PREFIX(opt, "conversion")) {
                s->device_options[bmdDeckLinkConfigVideoInputConversionMode].parse(strchr(opt, '='));
        } else if (IS_KEY_PREFIX(opt, "device")) {
                parse_devices(s, strchr(opt, '=') + 1);
        } else if (IS_KEY_PREFIX(opt, "mode")) {
                s->mode = strchr(opt, '=') + 1;
        } else if (IS_KEY_PREFIX(opt, "profile")) {
                s->profile.parse(strchr(opt, '=') + 1);
        } else if (strcasecmp(opt, "detect-format") == 0) {
                s->detect_format = true;
        } else if (strcasecmp(opt, "p_not_i") == 0) {
                s->p_not_i = true;
        } else if (strstr(opt, "Use1080PsF") != nullptr) {
                MSG(WARNING, "Use1080PsF deprecated, use 'cfpr[=no] instead\n");
                s->device_options[bmdDeckLinkConfigCapture1080pAsPsF].set_flag(strchr(opt, '=') == nullptr || strcasecmp(strchr(opt, '='), "false") != 0);
        } else if (strncasecmp(opt, "passthrough", 4) == 0 ||
                   strncasecmp(opt, "nopassthrough", 6) == 0) {
                if (strstr(opt, "keep")) {
                        s->device_options.erase(bmdDeckLinkConfigCapturePassThroughMode);
                } else {
                        s->device_options[bmdDeckLinkConfigCapturePassThroughMode] = bmd_option((int64_t) (opt[0] == 'n' ? bmdDeckLinkCapturePassthroughModeDisabled
                                : bmdDeckLinkCapturePassthroughModeCleanSwitch));
                }
<<<<<<< HEAD
        } else if (strstr(opt, "full-duplex") == opt) {
                s->profile.set_int(bmdProfileOneSubDeviceFullDuplex);
        } else if (strstr(opt, "half-duplex") == opt) {
                s->profile.set_int(bmdDuplexHalf);
        } else if (strstr(opt, "simplex") == opt) {
                s->profile.set_int(bmdProfileOneSubDeviceHalfDuplex);
        } else if (strcasecmp(opt, "nosig-send") == 0) {
                s->nosig_send = true;
        } else if (strstr(opt, "keep-settings") == opt) {
                s->keep_device_defaults = true;
        } else if ((strchr(opt, '=') != nullptr && strchr(opt, '=') - opt == 4) || strlen(opt) == 4) {
                ret = bmd_parse_fourcc_arg(s->device_options, opt);
=======
        } else if (strcasecmp(opt, "always_signal") == 0) {
                s->signal_generator = video_signal_generator_create();
>>>>>>> 6be32d99
        } else {
                log_msg(LOG_LEVEL_ERROR, MOD_NAME "unknown option in init string: %s\n", opt);
                return false;
        }

        return ret;
}

static bool settings_init_key_val(struct vidcap_decklink_state *s, char **save_ptr)
{
        char *tmp;

        while((tmp = strtok_r(NULL, ":", save_ptr))) {
                if (!parse_option(s, tmp)) {
                        return false;
                }
        }

        return true;
}

static bool
settings_init(struct vidcap_decklink_state *s, char *fmt)
{
        replace_all(fmt, ESCAPED_COLON, DELDEL); // replace all '\:' with 2xDEL

        char *tmp;
        char *save_ptr = NULL;

        if ((tmp = strtok_r(fmt, ":", &save_ptr)) == NULL) {
                MSG(INFO, "Auto-choosen device 0.\n");
                return true;
        }

        // options are in format <device>:<mode>:<codec>[:other_opts]
        if (isdigit(tmp[0]) && strcasecmp(tmp, "3D") != 0) {
                LOG(LOG_LEVEL_WARNING)
                    << MOD_NAME "Deprecated syntax used, please use options in "
                                "format \"key=value\"\n";
                // choose device
                parse_devices(s, tmp);

                // choose mode
                tmp = strtok_r(NULL, ":", &save_ptr);
                if(tmp) {
                        s->mode = tmp;

                        tmp = strtok_r(NULL, ":", &save_ptr);
                        if (tmp) {
                                s->set_codec(get_codec_from_name(tmp));
                                if(s->codec == VIDEO_CODEC_NONE) {
                                        log_msg(LOG_LEVEL_ERROR, MOD_NAME "Wrong config. Unknown color space %s\n", tmp);
                                        return false;
                                }
                        }
                        if (!settings_init_key_val(s, &save_ptr)) {
                                return false;
                        }
                }
        } else { // options are in format key=val
                if (!parse_option(s, tmp)) {
                        return false;
                }
                if (!settings_init_key_val(s, &save_ptr)) {
                        return false;
                }
        }

        return true;
}

/* External API ***************************************************************/

static void vidcap_decklink_probe(device_info **available_cards, int *card_count, void (**deleter)(void *))
{
        device_info *cards = nullptr;
        *card_count = 0;
        *deleter = free;

        // Create an IDeckLinkIterator object to enumerate all DeckLink cards in the system
        bool com_initialized = false;

        // Enumerate all cards in this system
        for (auto &d : bmd_get_sorted_devices(&com_initialized, false)) {
                IDeckLink *deckLink = get<0>(d).get();
                HRESULT result;
                IDeckLinkProfileAttributes *deckLinkAttributes;

                result = deckLink->QueryInterface(IID_IDeckLinkProfileAttributes, (void**)&deckLinkAttributes);
                if (result != S_OK) {
                        continue;
                }
                int64_t connections_bitmap;
                if(deckLinkAttributes->GetInt(BMDDeckLinkVideoInputConnections, &connections_bitmap) != S_OK) {
                        log_msg(LOG_LEVEL_WARNING, MOD_NAME "Could not get connections, skipping device.\n");
                        continue;
                }

                string deviceName = bmd_get_device_name(deckLink);
                if (deviceName.empty()) {
                        deviceName = "(unknown)";
                }

                *card_count += 1;
                cards = (struct device_info *)
                        realloc(cards, *card_count * sizeof(struct device_info));
                memset(&cards[*card_count - 1], 0, sizeof(struct device_info));
                snprintf(cards[*card_count - 1].dev, sizeof cards[*card_count - 1].dev,
                                ":device=%6x", get<unsigned>(d));
                snprintf(cards[*card_count - 1].name, sizeof cards[*card_count - 1].name,
                                "%s", deviceName.c_str());
                snprintf(cards[*card_count - 1].extra, sizeof cards[*card_count - 1].extra,
                                "\"embeddedAudioAvailable\":\"t\"");


                list<string> connections;
                for (auto const &it : get_connection_string_map()) {
                        if (connections_bitmap & it.first) {
                                connections.push_back(it.second);
                        }
                }
                list<tuple<int, string, string, string>> modes = get_input_modes (deckLink);

                int i = 0;
                const int mode_count = sizeof cards[*card_count - 1].modes /
                                                sizeof cards[*card_count - 1].modes[0];

                for (auto &c : connections) {
                        if (i >= mode_count) {
                                break;
                        }
                        snprintf(cards[*card_count - 1].modes[i].id,
                                        sizeof cards[*card_count - 1].modes[i].id,
                                        R"({"modeOpt":"connection=%s:codec=UYVY"})",
                                        c.c_str());
                        snprintf(cards[*card_count - 1].modes[i].name,
                                        sizeof cards[*card_count - 1].modes[i].name,
                                        "DeckLink Auto (%s)", c.c_str());
                        if (++i >= mode_count) {
                                break;
                        }
                        snprintf(cards[*card_count - 1].modes[i].id,
                                        sizeof cards[*card_count - 1].modes[i].id,
                                        R"({"modeOpt":"detect-format:connection=%s:codec=UYVY"})",
                                        c.c_str());
                        snprintf(cards[*card_count - 1].modes[i].name,
                                        sizeof cards[*card_count - 1].modes[i].name,
                                        "UltraGrid auto-detect (%s) (SLOW)", c.c_str());
                        i++;
                }

                for (auto &m : modes) {
                        for (auto &c : connections) {
                                if (i >= mode_count) { // no space
                                        break;
                                }

                                snprintf(cards[*card_count - 1].modes[i].id,
                                                sizeof cards[*card_count - 1].modes[i].id,
                                                R"({"modeOpt":"connection=%s:mode=%s:codec=UYVY"})",
                                                c.c_str(), get<1>(m).c_str());
                                snprintf(cards[*card_count - 1].modes[i].name,
                                                sizeof cards[*card_count - 1].modes[i].name,
                                                "%s (%s)", get<2>(m).c_str(), c.c_str());
                                i++;
                        }
                }

                dev_add_option(&cards[*card_count - 1], "3D", "3D", "3D", ":3D", true);
                dev_add_option(&cards[*card_count - 1], "Profile", "Duplex profile can be one of: 1dhd, 2dhd, 2dfd, 4dhd, keep", "profile", ":profile=", false);

                RELEASE_IF_NOT_NULL(deckLinkAttributes);
        }

        decklink_uninitialize(&com_initialized);
        *available_cards = cards;
}

static HRESULT set_display_mode_properties(struct vidcap_decklink_state *s, struct tile *tile, IDeckLinkDisplayMode* displayMode, /* out */ BMDPixelFormat *pf)
{
        BMD_STR displayModeBMDString = nullptr;

        if (HRESULT result = displayMode->GetName(&displayModeBMDString); FAILED(result)) {
                LOG(LOG_LEVEL_ERROR) << MOD_NAME << "IDeckLinkDisplayMode::GetName failed: " << bmd_hresult_to_string(result) << "\n";
        }
        string displayModeString = get_str_from_bmd_api_str(displayModeBMDString);
        release_bmd_api_str(displayModeBMDString);

        auto it = std::find_if(uv_to_bmd_codec_map.begin(),
                        uv_to_bmd_codec_map.end(),
                        [&s](const std::pair<codec_t, BMDPixelFormat>& el){ return el.first == s->codec; });
        if (it == uv_to_bmd_codec_map.end()) {
                LOG(LOG_LEVEL_ERROR) << "Unsupported codec: " <<  get_codec_name(s->codec) << "!\n";
                return E_FAIL;
        }
        *pf = it->second;

        // get avarage time between frames
        BMDTimeValue frameRateDuration = 0;

        tile->width = displayMode->GetWidth();
        tile->height = displayMode->GetHeight();
        s->frame->color_spec = s->codec;

        displayMode->GetFrameRate(&frameRateDuration, &s->frameRateScale);
        s->frame->fps = static_cast<double>(s->frameRateScale) / frameRateDuration;
        s->next_frame_time = static_cast<int>(std::chrono::microseconds::period::den / s->frame->fps); // in microseconds
        switch(displayMode->GetFieldDominance()) {
                case bmdLowerFieldFirst:
                        bug_msg(LOG_LEVEL_WARNING,
                                MOD_NAME "Lower field first format detected, "
                                         "fields can be switched! ");
                        // fall through
                case bmdUpperFieldFirst:
                        s->frame->interlacing = INTERLACED_MERGED;
                        break;
                case bmdProgressiveFrame:
                case bmdProgressiveSegmentedFrame:
                        s->frame->interlacing = PROGRESSIVE;
                        break;
                case bmdUnknownFieldDominance:
                        LOG(LOG_LEVEL_WARNING) << MOD_NAME "Unknown field dominance!\n";
                        s->frame->interlacing = PROGRESSIVE;
                        break;
        }

        if (s->p_not_i) {
                s->frame->interlacing = PROGRESSIVE;
        }

        LOG(LOG_LEVEL_DEBUG) << MOD_NAME << displayModeString << " \t " << tile->width << " x " << tile->height << " \t " <<
                s->frame->fps << " FPS \t " << s->next_frame_time << " AVAREGE TIME BETWEEN FRAMES\n";
        LOG(LOG_LEVEL_NOTICE) << MOD_NAME "Enable video input: " << displayModeString << ((s->enable_flags & bmdVideoInputDualStream3D) != 0U ? " (stereoscopic 3D)" : "") << "\n";

        tile->data_len =
                vc_get_linesize(tile->width, s->frame->color_spec) * tile->height;

        if(s->stereo) {
                s->frame->tile_count = 2;
                s->frame->tiles[1].width = s->frame->tiles[0].width;
                s->frame->tiles[1].height = s->frame->tiles[0].height;
                s->frame->tiles[1].data_len = s->frame->tiles[0].data_len;
        } else {
                s->frame->tile_count = s->devices_cnt;
        }

        return S_OK;
}

/**
 * This function is used when device does not support autodetection and user
 * request explicitly to detect the format (:detect-format)
 */
static bool detect_format(struct vidcap_decklink_state *s, BMDDisplayMode *outDisplayMode, struct device_state *device)
{
        IDeckLinkDisplayMode *displayMode;
        HRESULT result;
        IDeckLinkDisplayModeIterator*	displayModeIterator = NULL;
        result = device->deckLinkInput->GetDisplayModeIterator(&displayModeIterator);
        if (result != S_OK) {
                return false;
        }

        vector<BMDPixelFormat> pfs = {bmdFormat8BitYUV, bmdFormat8BitBGRA};

        while (displayModeIterator->Next(&displayMode) == S_OK) {
                for (BMDPixelFormat pf : pfs) {
                        uint32_t mode = ntohl(displayMode->GetDisplayMode());
                        log_msg(LOG_LEVEL_NOTICE, "DeckLink: trying mode %.4s, pixel format %.4s\n", (const char *) &mode, (const char *) &pf);
                        result = device->deckLinkInput->EnableVideoInput(displayMode->GetDisplayMode(), pf, 0);
                        if (result == S_OK) {
                                device->deckLinkInput->StartStreams();
                                unique_lock<mutex> lk(s->lock);
                                s->boss_cv.wait_for(
                                    lk, milliseconds(1200), [device] {
                                            return device->delegate
                                                       ->newFrameReady == 1;
                                    });
                                lk.unlock();
                                device->deckLinkInput->StopStreams();
                                device->deckLinkInput->DisableVideoInput();

                                if (device->delegate->newFrameReady == 1) {
                                        *outDisplayMode = displayMode->GetDisplayMode();
                                        // set also detected codec (!)
                                        s->set_codec(pf == bmdFormat8BitYUV ? UYVY : RGBA);
                                        displayMode->Release();
                                        displayModeIterator->Release();
                                        return true;
                                }
                        }
                }

                displayMode->Release();
        }

        displayModeIterator->Release();
        return false;
}

static bool decklink_cap_configure_audio(struct vidcap_decklink_state *s, unsigned int audio_src_flag, BMDAudioConnection *audioConnection) {
        if (audio_src_flag == 0U) {
                return true;
        }

        s->state[0].audio = true;
        switch (audio_src_flag) {
                case VIDCAP_FLAG_AUDIO_EMBEDDED:
                        *audioConnection = bmdAudioConnectionEmbedded;
                        break;
                case VIDCAP_FLAG_AUDIO_AESEBU:
                        *audioConnection = bmdAudioConnectionAESEBU;
                        break;
                case VIDCAP_FLAG_AUDIO_ANALOG:
                        *audioConnection = bmdAudioConnectionAnalog;
                        break;
                default:
                        LOG(LOG_LEVEL_FATAL) << MOD_NAME << "Unexpected audio flag " << audio_src_flag << " encountered.\n";
                        abort();
        }
        s->audio.bps = audio_capture_bps == 0 ? DEFAULT_AUDIO_BPS : audio_capture_bps;
        if (s->audio.bps != 2 && s->audio.bps != 4) {
                        LOG(LOG_LEVEL_ERROR)
                            << MOD_NAME << "Unsupported audio Bps "
                            << audio_capture_bps
                            << "! Supported is 2 or 4 bytes only!\n";
                        return false;
        }
        if (audio_capture_sample_rate != 0 && audio_capture_sample_rate != bmdAudioSampleRate48kHz) {
                LOG(LOG_LEVEL_ERROR) << MOD_NAME "Unsupported sample rate " << audio_capture_sample_rate << "! Only " << bmdAudioSampleRate48kHz << " is supported.\n";
                return false;
        }
        s->audio.sample_rate = bmdAudioSampleRate48kHz;
        s->audio.ch_count = audio_capture_channels > 0 ? audio_capture_channels : DEFAULT_AUDIO_CAPTURE_CHANNELS;
        s->audio.max_size = (s->audio.sample_rate / 10) * s->audio.ch_count * s->audio.bps;
        s->audio.data = (char *) malloc(s->audio.max_size);
        s->audio.flags |= TIMESTAMP_VALID;

        return true;
}

void device_state::check_attributes(struct vidcap_decklink_state *s)
{
        if (s->stereo) {
                bmd_check_stereo_profile(deckLink);
        }
}

#define INIT_ERR() do { RELEASE_IF_NOT_NULL(displayMode); RELEASE_IF_NOT_NULL(displayModeIterator); return false; } while (0)
bool device_state::init(struct vidcap_decklink_state *s, struct tile *t, BMDAudioConnection audioConnection)
{
        IDeckLinkDisplayModeIterator*   displayModeIterator = NULL;
        IDeckLinkDisplayMode*           displayMode = NULL;

        tile = t;

        bool com_initialized = false;
        for (auto &d : bmd_get_sorted_devices(&com_initialized, true)) {
                deckLink = get<0>(d).release(); // we must release manually!
                string deviceName = bmd_get_device_name(deckLink);
                if (!deviceName.empty() && deviceName == device_id.c_str()) {
                        break;
                }

                // topological ID
                const unsigned long tid =
                    strtoul(device_id.c_str(), nullptr, 16);
                if (get<unsigned>(d) == tid) {
                        break;
                }
                // natural (old) index
                if (isdigit(device_id.c_str()[0])) {
                        if (atoi(device_id.c_str()) == get<int>(d)) {
                                break;
                        }
                }
                // new (character) index
                if (device_id.length() == 1 && device_id[0] >= 'a') {
                        if (device_id[0] == get<char>(d)) {
                                break;
                        }
                }

                // Release the IDeckLink instance when we've finished with it to prevent leaks
                deckLink->Release();
                deckLink = NULL;
        }

        if (deckLink == nullptr) {
                LOG(LOG_LEVEL_ERROR) << MOD_NAME "Device " << device_id << " was not found.\n";
                INIT_ERR();
        }

        // Print the model name of the DeckLink card
        string deviceName = bmd_get_device_name(deckLink);
        if (!deviceName.empty()) {
                LOG(LOG_LEVEL_INFO) << MOD_NAME "Using device " << deviceName << "\n";
        }

        if (!s->keep_device_defaults && !s->profile.keep()) {
                if (!decklink_set_profile(deckLink, s->profile, s->stereo)) {
                        INIT_ERR();
                }
        }

        // Query the DeckLink for its configuration interface
        BMD_CHECK(deckLink->QueryInterface(IID_IDeckLinkInput, (void**)&deckLinkInput), "Could not obtain the IDeckLinkInput interface", INIT_ERR());

        // Query the DeckLink for its configuration interface
        BMD_CHECK(deckLinkInput->QueryInterface(IID_IDeckLinkConfiguration, (void**)&deckLinkConfiguration), "Could not obtain the IDeckLinkConfiguration interface", INIT_ERR());

        IDeckLinkProfileAttributes *deckLinkAttributes;
        BMD_CHECK(deckLinkInput->QueryInterface(IID_IDeckLinkProfileAttributes, (void**)&deckLinkAttributes), "Could not query device attributes", INIT_ERR());

        bmd_options_validate(s->device_options);
        for (const auto &o : s->device_options) {
                if (s->keep_device_defaults && !o.second.is_user_set()) {
                        continue;
                }
                if (!o.second.device_write(deckLinkConfiguration, o.first, MOD_NAME)) {
                        INIT_ERR();
                }
        }
        const BMDVideoInputConversionMode supported_conversion_mode = s->device_options.find(bmdDeckLinkConfigVideoInputConversionMode) != s->device_options.end() ? (BMDVideoInputConversionMode) s->device_options.at(bmdDeckLinkConfigVideoInputConversionMode).get_int() : (BMDVideoInputConversionMode) bmdNoVideoInputConversion;
        if (s->stereo) {
                CALL_AND_CHECK(deckLinkConfiguration->SetFlag(bmdDeckLinkConfigSDIInput3DPayloadOverride, true), "Unable to set 3D payload override");
        }

        // set Callback which returns frames
        delegate = make_unique<VideoDelegate>(s, *this);
        deckLinkInput->SetCallback(delegate.get());

        BMDDisplayMode detectedDisplayMode = bmdModeUnknown;
        if (s->detect_format) {
                if (!detect_format(s, &detectedDisplayMode, this)) {
                        LOG(LOG_LEVEL_WARNING) << "Signal could have not been detected!\n";
                        INIT_ERR();
                }
        }

        // Obtain an IDeckLinkDisplayModeIterator to enumerate the display modes supported on input
        BMD_CHECK(deckLinkInput->GetDisplayModeIterator(&displayModeIterator),
                        "Could not obtain the video input display mode iterator:", INIT_ERR());

        check_attributes(s);

        int mnum = 0;
        enum { MODE_SPEC_AUTODETECT = -1, MODE_SPEC_FOURCC = -2, MODE_SPEC_DETECTED = -3 };
        int mode_idx = MODE_SPEC_AUTODETECT;

        // mode selected manually - either by index or FourCC
        if (s->mode.length() > 0) {
                if (s->mode.length() <= 2) {
                        mode_idx = atoi(s->mode.c_str());
                } else {
                        mode_idx = MODE_SPEC_FOURCC;
                }
        }
        if (s->detect_format) { // format already detected manually
                mode_idx = MODE_SPEC_DETECTED;
        }

        while (displayModeIterator->Next(&displayMode) == S_OK) {
                if (mode_idx == MODE_SPEC_DETECTED) { // format already detected manually
                        if (detectedDisplayMode == displayMode->GetDisplayMode()) {
                                break;
                        } else {
                                displayMode->Release();
                        }
                } else if (mode_idx == MODE_SPEC_AUTODETECT) { // autodetect, pick first eligible mode and let device autodetect
                        if ((s->stereo && (displayMode->GetFlags() & bmdDisplayModeSupports3D) == 0u) || displayMode->GetFieldDominance() == bmdLowerFieldFirst) {
                                displayMode->Release();
                                continue;
                        }
                        auto it = std::find_if(uv_to_bmd_codec_map.begin(),
                                        uv_to_bmd_codec_map.end(),
                                        [&s](const std::pair<codec_t, BMDPixelFormat>& el){ return el.first == s->codec; });
                        if (it == uv_to_bmd_codec_map.end()) {
                                LOG(LOG_LEVEL_ERROR) << "Unsupported codec: " <<  get_codec_name(s->codec) << "!\n";
                                INIT_ERR();
                        }
                        BMDPixelFormat pf = it->second;
                        BMD_BOOL supported = 0;
                        const BMDVideoConnection connection = s->device_options.find(bmdDeckLinkConfigVideoInputConnection) != s->device_options.end()
                                ? (BMDVideoConnection) s->device_options.at(bmdDeckLinkConfigVideoInputConnection).get_int() : (BMDVideoConnection) bmdVideoConnectionUnspecified;
                        BMD_CHECK(deckLinkInput->DoesSupportVideoMode(connection, displayMode->GetDisplayMode(), pf, supported_conversion_mode, s->supported_flags, nullptr, &supported), "DoesSupportVideoMode", INIT_ERR());
                        if (supported) {
                                break;
                        }
                } else if (mode_idx != MODE_SPEC_FOURCC) { // manually given idx
                        if (mode_idx != mnum) {
                                mnum++;
                                // Release the IDeckLinkDisplayMode object to prevent a leak
                                displayMode->Release();
                                continue;
                        }

                        mnum++;
                        break;
                } else { // manually given FourCC
                        if (displayMode->GetDisplayMode() == bmd_read_fourcc(s->mode.c_str())) {
                                break;
                        }
                        displayMode->Release();
                }
        }

        if (displayMode) {
                BMD_STR displayModeString = NULL;
                if (HRESULT result = displayMode->GetName(&displayModeString); result == S_OK) {
                        LOG(LOG_LEVEL_INFO)
                            << "The desired display mode is supported: "
                            << get_str_from_bmd_api_str(displayModeString)
                            << "\n";
                        release_bmd_api_str(displayModeString);
                }
        } else {
                if (mode_idx == MODE_SPEC_FOURCC) {
                        MSG(ERROR,
                            "Desired mode \"%s\" is invalid or not "
                            "supported.\n",
                            s->mode.c_str());
                } else if (mode_idx >= 0) {
                        MSG(ERROR, "Desired mode index %s is out of bounds.\n", s->mode.c_str());
                } else if (mode_idx == MODE_SPEC_AUTODETECT) {
                        MSG(ERROR, "Cannot set initial format for "
                                   "autodetection - perhaps imposible "
                                   "combinations of parameters were set.\n");
                } else {
                        assert("Invalid mode spec." && 0);
                }
                INIT_ERR();
        }

        BMDPixelFormat pf;
        BMD_CHECK(set_display_mode_properties(s, tile, displayMode, &pf),
                        "Could not set display mode properties", INIT_ERR());

        deckLinkInput->StopStreams();

        if (mode_idx == MODE_SPEC_AUTODETECT) {
                MSG(INFO, "Trying to autodetect format.\n");
                BMD_BOOL autodetection;
                BMD_CHECK(deckLinkAttributes->GetFlag(BMDDeckLinkSupportsInputFormatDetection, &autodetection), "Could not verify if device supports autodetection", INIT_ERR());
                if (autodetection == BMD_FALSE) {
                        MSG(ERROR,
                            "Device doesn't support format autodetection, you "
                            "must set it manually or try \"-t "
                            "decklink:detect-format[:connection=<in>]\"\n");
                        INIT_ERR();
                }
                s->enable_flags |=  bmdVideoInputEnableFormatDetection;
        }

        BMD_BOOL supported = 0;
        const BMDVideoConnection connection = s->device_options.find(bmdDeckLinkConfigVideoInputConnection) != s->device_options.end()
                ? (BMDVideoConnection) s->device_options.at(bmdDeckLinkConfigVideoInputConnection).get_int() : (BMDVideoConnection) bmdVideoConnectionUnspecified;
        BMD_CHECK(deckLinkInput->DoesSupportVideoMode(connection, displayMode->GetDisplayMode(), pf, supported_conversion_mode, s->supported_flags, nullptr, &supported), "DoesSupportVideoMode", INIT_ERR());

        if (!supported) {
                LOG(LOG_LEVEL_ERROR) << MOD_NAME "Requested display mode not supported with the selected pixel format\n";
                INIT_ERR();
        }

        if (HRESULT result = deckLinkInput->EnableVideoInput(displayMode->GetDisplayMode(), pf, s->enable_flags); result != S_OK) {
                switch (result) {
                        case E_INVALIDARG:
                                log_msg(LOG_LEVEL_ERROR, MOD_NAME "You have required invalid video mode and pixel format combination.\n");
                                break;
                        case E_ACCESSDENIED:
                                log_msg(LOG_LEVEL_ERROR, MOD_NAME "Unable to access the hardware or input "
                                                "stream currently active (another application using it?).\n");
                                break;
                        default:
                                LOG(LOG_LEVEL_ERROR) << MOD_NAME "Could not enable video input: " << bmd_hresult_to_string(result) << "\n";
                }
                INIT_ERR();
        }

        if (!audio) { //TODO: figure out output from multiple streams
                deckLinkInput->DisableAudioInput();
        } else {
                if (deckLinkConfiguration->SetInt(bmdDeckLinkConfigAudioInputConnection,
                                        audioConnection) == S_OK) {
                        const map<BMDAudioConnection, string> mapping = {
                                { bmdAudioConnectionEmbedded, "embedded" },
                                { bmdAudioConnectionAESEBU, "AES/EBU" },
                                { bmdAudioConnectionAnalog, "analog" },
                                { bmdAudioConnectionAnalogXLR, "analogXLR" },
                                { bmdAudioConnectionAnalogRCA, "analogRCA" },
                                { bmdAudioConnectionMicrophone, "microphone" },
                                { bmdAudioConnectionHeadphones, "headphones" },
                        };
                        log_msg(LOG_LEVEL_INFO, MOD_NAME "Audio input set to: %s\n", mapping.find(audioConnection) != mapping.end() ? mapping.at(audioConnection).c_str() : "unknown");
                } else {
                        log_msg(LOG_LEVEL_ERROR, MOD_NAME "Unable to set audio input!!! Please check if it is OK. Continuing anyway.\n");

                }
                if (s->audio.ch_count == 4 ||
                    s->audio.ch_count > BMD_MAX_AUD_CH ||
                    !is_power_of_two(s->audio.ch_count)) {
                        log_msg(LOG_LEVEL_WARNING,
                                MOD_NAME
                                "DeckLink may not be able to grab %d audio "
                                "channels. "
                                "1, 2, 8, 16, 32 or 64 may work.\n",
                                s->audio.ch_count);
                }
                BMD_CHECK(deckLinkInput->EnableAudioInput(
                              bmdAudioSampleRate48kHz,
                              s->audio.bps == 2
                                  ? bmdAudioSampleType16bitInteger
                                  : bmdAudioSampleType32bitInteger,
                              max(s->audio.ch_count, 2)), // capture at least 2
                          "EnableAudioInput", INIT_ERR());
        }

        // Start streaming
        BMD_CHECK(deckLinkInput->StartStreams(), "Could not start stream", INIT_ERR());

<<<<<<< HEAD
        displayMode->Release();
        displayMode = NULL;
=======
                                        if(s->stereo) {
                                                s->flags |= bmdVideoInputDualStream3D;
                                        }
                                        result = deckLinkInput->EnableVideoInput(displayMode->GetDisplayMode(), pf, s->flags);
                                        if (s->signal_generator) {
                                                assert(s->frame->tile_count == 1);
                                                video_signal_generator_reconfigure(s->signal_generator, video_desc_from_frame(s->frame));
                                        }
                                        if (result != S_OK)
                                        {
                                                switch (result) {
                                                case E_INVALIDARG:
                                                        fprintf(stderr, "You have required invalid video mode and pixel format combination.\n");
                                                        break;
                                                case E_ACCESSDENIED:
                                                        fprintf(stderr, "Unable to access the hardware or input "
                                                                        "stream currently active (another application using it?).\n");
                                                        break;
                                                }
                                                string err_msg = bmd_hresult_to_string(result);
                                                fprintf(stderr, "Could not enable video input: %s\n",
                                                                err_msg.c_str());
                                                goto error;
                                        }
>>>>>>> 6be32d99

        displayModeIterator->Release();
        displayModeIterator = NULL;

        notificationCallback =
            bmd_print_status_subscribe_notify(deckLink,  MOD_NAME, true);

        return true;
}

static int
vidcap_decklink_init(struct vidcap_params *params, void **state)
{
        const char *fmt = vidcap_params_get_fmt(params);

        if (strcmp(fmt, "help") == 0 || strcmp(fmt, "fullhelp") == 0) {
                decklink_help(strcmp(fmt, "fullhelp") == 0);
                return VIDCAP_INIT_NOERR;
        }
        if (IS_KEY_PREFIX(fmt, "query")) {
                decklink_help(true, strchr(fmt, '=') + 1);
                return VIDCAP_INIT_NOERR;
        }

        struct vidcap_decklink_state *s = nullptr;
        try {
                if ((s = new vidcap_decklink_state()) == nullptr) {
                        LOG(LOG_LEVEL_ERROR) << "Unable to allocate DeckLink state\n";
                        return VIDCAP_INIT_FAIL;
                }
        } catch(...) {
                return VIDCAP_INIT_FAIL;
        }

	// SET UP device and mode
        char *tmp_fmt = strdup(fmt);
        bool ret =  false;
        try {
                ret = settings_init(s, tmp_fmt);
        } catch (exception &e) {
                MSG(ERROR, "%s\n", e.what());
        }
        free(tmp_fmt);
	if (!ret) {
                delete s;
		return VIDCAP_INIT_FAIL;
	}

        if (!blackmagic_api_version_check()) {
                delete s;
                return VIDCAP_INIT_FAIL;
        }

        switch (get_bits_per_component(s->codec)) {
        case 0: s->requested_bit_depth = 0; break;
        case 8: s->requested_bit_depth = bmdDetectedVideoInput8BitDepth; break;
        case 10: s->requested_bit_depth = bmdDetectedVideoInput10BitDepth; break;
        case 12: s->requested_bit_depth = bmdDetectedVideoInput12BitDepth; break;
        default: abort();
        }
        if (s->codec == VIDEO_CODEC_NONE) {
                s->set_codec(UYVY); // default one
        }

        BMDAudioConnection audioConnection = bmdAudioConnectionEmbedded;
        if (!decklink_cap_configure_audio(s, vidcap_params_get_flags(params) & VIDCAP_FLAG_AUDIO_ANY, &audioConnection)) {
                delete s;
                return VIDCAP_INIT_FAIL;
        }

        if(s->stereo) {
                s->enable_flags |= bmdVideoInputDualStream3D;
                s->supported_flags = (BMDSupportedVideoModeFlags) (s->supported_flags | bmdSupportedVideoModeDualStream3D);
                if (s->devices_cnt > 1) {
                        log_msg(LOG_LEVEL_ERROR, MOD_NAME "Passed more than one device while setting 3D mode. "
                                        "In this mode, only one device needs to be passed.");
                        delete s;
                        return VIDCAP_INIT_FAIL;
                }
        }
        s->frame = vf_alloc(MAX(s->devices_cnt, 2));
        s->frame->tile_count = s->stereo ? 2 : s->devices_cnt;
        s->frame->flags |= TIMESTAMP_VALID;

        /* TODO: make sure that all devices are have compatible properties */
        for (int i = 0; i < s->devices_cnt; ++i) {
                if (!s->state[i].init(s, vf_get_tile(s->frame, i), audioConnection)) {
                        cleanup_common(s);
                        return VIDCAP_INIT_FAIL;
                }
        }

        *state = s;
	return VIDCAP_INIT_OK;
}

static void cleanup_common(struct vidcap_decklink_state *s) {
        while (!s->audioPackets.empty()) {
                auto *audioPacket = s->audioPackets.front();
                s->audioPackets.pop();
                audioPacket->Release();
        }

        for (int i = 0; i < s->devices_cnt; ++i) {
                bmd_unsubscribe_notify(s->state[i].notificationCallback);
                RELEASE_IF_NOT_NULL(s->state[i].deckLinkConfiguration);
                RELEASE_IF_NOT_NULL(s->state[i].deckLinkAttributes);
                RELEASE_IF_NOT_NULL(s->state[i].deckLinkInput);
                RELEASE_IF_NOT_NULL(s->state[i].deckLink);
        }

        free(s->audio.data);

        vf_free(s->frame);

        video_signal_generator_done(s->signal_generator);

        delete s;
}

static void
vidcap_decklink_done(void *state)
{
	debug_msg("vidcap_decklink_done\n"); /* TOREMOVE */

	HRESULT	result;

	struct vidcap_decklink_state *s = (struct vidcap_decklink_state *) state;

	assert (s != NULL);

        for (int i = 0; i < s->devices_cnt; ++i)
        {
		result = s->state[i].deckLinkInput->StopStreams();
		if (result != S_OK) {
                        LOG(LOG_LEVEL_ERROR)
                            << MOD_NAME "Could not stop stream: "
                            << bmd_hresult_to_string(result) << "\n";
                }

                if (s->state[i].audio) {
                        result = s->state[i].deckLinkInput->DisableAudioInput();
                        if (result != S_OK) {
                                LOG(LOG_LEVEL_ERROR)
                                    << MOD_NAME "Could disable audio input: "
                                    << bmd_hresult_to_string(result) << "\n";
                        }
                }
		result = s->state[i].deckLinkInput->DisableVideoInput();
                if (result != S_OK) {
                        LOG(LOG_LEVEL_ERROR)
                            << MOD_NAME "Could disable video input: "
                            << bmd_hresult_to_string(result) << "\n";
                }
        }

        cleanup_common(s);
}

/**
 * This function basically counts frames from all devices, optionally
 * with respect to timecode (if synchronized).
 *
 * Lock needs to be hold during the whole function call.
 *
 * @param s Blackmagic state
 * @return number of captured tiles
 */
static int nr_frames(struct vidcap_decklink_state *s) {
        BMDTimecodeBCD max_timecode = 0u;
        int tiles_total = 0;
        int i;

        /* If we use timecode, take maximal timecode value... */
        if (s->sync_timecode) {
                for (i = 0; i < s->devices_cnt; ++i) {
                        if(s->state[i].delegate->newFrameReady == 1) {
                                if (s->state[i].delegate->timecode > max_timecode) {
                                        max_timecode = s->state[i].delegate->timecode;
                                }
                        }
                }
        }

        /* count all tiles */
        for (i = 0; i < s->devices_cnt; ++i) {
                if(s->state[i].delegate->newFrameReady == 1) {
                        /* if inputs are synchronized, use only up-to-date frames (with same TC)
                         * as the most recent */
                        if(s->sync_timecode) {
                                if(s->state[i].delegate->timecode && s->state[i].delegate->timecode != max_timecode) {
                                        s->state[i].delegate->newFrameReady = 0;
                                } else {
                                        tiles_total++;
                                }
                        }
                        /* otherwise, simply add up the count */
                        else {
                                tiles_total++;
                        }
                }
                if (s->state[i].delegate->newFrameReady == -1) {
                        return -1;
                }
        }
        return tiles_total;
}

static audio_frame *process_new_audio_packets(struct vidcap_decklink_state *s) {
        if (s->audioPackets.empty()) {
                return nullptr;
        }
        s->audio.data_len = 0;

        BMDTimeValue audio_time = 0;
        s->audioPackets.front()->GetPacketTime(&audio_time, bmdAudioSampleRate48kHz);
        s->audio.timestamp =
            ((int64_t)audio_time * 90000 + bmdAudioSampleRate48kHz - 1) / bmdAudioSampleRate48kHz;

        while (!s->audioPackets.empty()) {
                auto *audioPacket = s->audioPackets.front();
                s->audioPackets.pop();

                void *audioFrame = nullptr;
                audioPacket->GetBytes(&audioFrame);

                if (s->audio.ch_count == 1) { // there are actually 2 channels grabbed
                        if (s->audio.data_len + audioPacket->GetSampleFrameCount() * 1U * s->audio.bps <= static_cast<unsigned>(s->audio.max_size)) {
                                demux_channel(s->audio.data + s->audio.data_len, static_cast<char *>(audioFrame), s->audio.bps, min<int64_t>(audioPacket->GetSampleFrameCount() * 2 /* channels */ * s->audio.bps, INT_MAX), 2 /* channels (originally) */, 0 /* we want first channel */);
                                s->audio.data_len = min<int64_t>(s->audio.data_len + audioPacket->GetSampleFrameCount() * 1 * s->audio.bps, INT_MAX);
                        } else {
                                MSG(WARNING, "Audio frame too small!\n");
                        }
                } else {
                        if (s->audio.data_len + audioPacket->GetSampleFrameCount() * s->audio.ch_count * s->audio.bps <= s->audio.max_size) {
                                memcpy(s->audio.data + s->audio.data_len, audioFrame, audioPacket->GetSampleFrameCount() * s->audio.ch_count * s->audio.bps);
                                s->audio.data_len = min<int64_t>(s->audio.data_len + audioPacket->GetSampleFrameCount() * s->audio.ch_count * s->audio.bps, INT_MAX);
                        } else {
                                MSG(WARNING, "Audio frame too small!\n");
                        }
                }
                audioPacket->Release();
        }
        return &s->audio;
}

static void postprocess_frame(struct vidcap_decklink_state *s) {
        if (s->codec == RGBA) {
                for (unsigned i = 0; i < s->frame->tile_count; ++i) {
                        vc_copylineToRGBA_inplace((unsigned char*) s->frame->tiles[i].data,
                                        (unsigned char*)s->frame->tiles[i].data,
                                        s->frame->tiles[i].data_len, 16, 8, 0);
                }
        }
        if (s->codec == R10k && get_commandline_param(R10K_FULL_OPT) == nullptr) {
                for (unsigned i = 0; i < s->frame->tile_count; ++i) {
                        r10k_limited_to_full(s->frame->tiles[i].data, s->frame->tiles[i].data,
                                        s->frame->tiles[i].data_len);
                }
        }
}

static struct video_frame *
vidcap_decklink_grab(void *state, struct audio_frame **audio)
{
	struct vidcap_decklink_state 	*s = (struct vidcap_decklink_state *) state;
        int                             tiles_total = 0;
        int                             i;
        bool				frame_ready = true;
	
	int timeout = 0;

	unique_lock<mutex> lk(s->lock);
// LOCK - LOCK - LOCK - LOCK - LOCK - LOCK - LOCK - LOCK - LOCK - LOCK - LOCK //

        tiles_total = nr_frames(s);

        while(tiles_total != s->devices_cnt) {
	//while (!s->state[0].delegate->newFrameReady) {
                cv_status rc = cv_status::no_timeout;
                steady_clock::time_point t0(steady_clock::now());

                while(rc == cv_status::no_timeout
                                && tiles_total != s->devices_cnt /* not all tiles */
                                && tiles_total != -1
                                && !timeout) {
                        rc = s->boss_cv.wait_for(lk, microseconds(2 * s->next_frame_time));
                        // recompute tiles count
                        tiles_total = nr_frames(s);

                        // this is for the case of multiple tiles (eg. when one tile is persistently
                        // missing, eg. 01301301. Therefore, pthread_cond_timewait doesn't timeout but
                        // actual timeout time has reached.
                        steady_clock::time_point t(steady_clock::now());
                        if (duration_cast<microseconds>(t - t0).count() > 2 * s->next_frame_time)
                                timeout = 1;

                }

                if (rc != cv_status::no_timeout || timeout || tiles_total == -1) { //(rc == ETIMEDOUT) {
                        log_msg(LOG_LEVEL_VERBOSE, "Waiting for new frame timed out!\n");

                        // try to restart stream
                        /*
                        HRESULT result;
                        debug_msg("Try to restart DeckLink stream!\n");
                        result = s->deckLinkInput->StopStreams();
                        if (result != S_OK)
                        {
                                debug_msg("Could not stop stream: %08x\n", result);
                        }
                        result = s->deckLinkInput->StartStreams();
                        if (result != S_OK)
                        {
                                debug_msg("Could not start stream: %08x\n", result);
                                return NULL; // really end ???
                        }
                        */

                        frame_ready = false;
                        break;
                }
	}

        /* cleanup newframe flag */
        for (i = 0; i < s->devices_cnt; ++i) {
                if(s->state[i].delegate->newFrameReady == 0) {
                        frame_ready = false;
                }
                s->state[i].delegate->newFrameReady = 0;
	}

        *audio = process_new_audio_packets(s); // return audio even if there is no video to avoid
                                               //  hoarding and then dropping of audio packets
// UNLOCK - UNLOCK - UNLOCK - UNLOCK - UNLOCK - UNLOCK - UNLOCK - UNLOCK - UN //
	lk.unlock();

	if(!frame_ready)
		return NULL;

        /* count returned tiles */
        int count = 0;
        if(s->stereo) {
                if (s->state[0].delegate->pixelFrame != NULL &&
                                s->state[0].delegate->pixelFrameRight != NULL) {
                        s->frame->tiles[0].data = (char*)s->state[0].delegate->pixelFrame;
                        s->frame->tiles[1].data = (char*)s->state[0].delegate->pixelFrameRight;
                        ++count;
                } // else count == 0 -> return NULL
        } else {
                for (i = 0; i < s->devices_cnt; ++i) {
                        if (s->state[i].delegate->pixelFrame == NULL) {
                                break;
                        }
                        s->frame->tiles[i].data = (char*)s->state[i].delegate->pixelFrame;
                        ++count;
                }
        }
        if (count < s->devices_cnt) {
                return NULL;
        }
        postprocess_frame(s);

        s->frames++;
        s->frame->timecode = s->state[0].delegate->timecode;
        s->frame->timestamp =
            ((int64_t)s->state[0].delegate->frameTime * 90000 +
             s->frameRateScale - 1) /
            s->frameRateScale;
        return s->frame;
}

/* function from DeckLink SDK sample DeviceList */
static list<tuple<int, string, string, string>> get_input_modes (IDeckLink* deckLink)
{
        list<tuple<int, string, string, string>> ret;
	IDeckLinkInput*			deckLinkInput = NULL;
	IDeckLinkDisplayModeIterator*		displayModeIterator = NULL;
	IDeckLinkDisplayMode*			displayMode = NULL;
	HRESULT					result;
	int 					displayModeNumber = 0;

	// Query the DeckLink for its configuration interface
        if ((result = deckLink->QueryInterface(IID_IDeckLinkInput, (void**)&deckLinkInput)) != S_OK) {
                LOG(LOG_LEVEL_ERROR) << MOD_NAME "Could not obtain the IDeckLinkInput interface: " << bmd_hresult_to_string(result) << "\n";
                if (result == E_NOINTERFACE) {
                        log_msg(LOG_LEVEL_ERROR, MOD_NAME "Device doesn't support video capture.\n");
                }
		goto bail;
	}

	// Obtain an IDeckLinkDisplayModeIterator to enumerate the display modes supported on input
        if ((result = deckLinkInput->GetDisplayModeIterator(&displayModeIterator)) != S_OK) {
                LOG(LOG_LEVEL_ERROR) << MOD_NAME "Could not obtain the video input display mode iterator: " << bmd_hresult_to_string(result) << "\n";
		goto bail;
	}

	// List all supported output display modes
	while (displayModeIterator->Next(&displayMode) == S_OK)
	{
		BMD_STR displayModeString = NULL;

		result = displayMode->GetName((BMD_STR *) &displayModeString);

		if (result == S_OK)
		{
			BMDTimeValue	frameRateDuration;
			BMDTimeScale	frameRateScale;

			// Obtain the display mode's properties
                        string flags_str = bmd_get_flags_str(displayMode->GetFlags());
                        int modeWidth = displayMode->GetWidth();
                        int modeHeight = displayMode->GetHeight();
			displayMode->GetFrameRate(&frameRateDuration, &frameRateScale);
                        uint32_t mode = ntohl(displayMode->GetDisplayMode());
                        uint32_t field_dominance_n = ntohl(displayMode->GetFieldDominance());
                        string fcc{(char *) &mode, 4};
                        string name{get_str_from_bmd_api_str(displayModeString)};
                        char buf[1024];
                        snprintf(buf, sizeof buf, "%d x %d \t %6.2f FPS \t flags: %.4s, %s", modeWidth, modeHeight,
                                        (float) ((double)frameRateScale / (double)frameRateDuration),
                                        (char *) &field_dominance_n, flags_str.c_str());
                        string details{buf};
                        ret.push_back(tuple<int, string, string, string> {displayModeNumber, fcc, name, details});

                        release_bmd_api_str(displayModeString);
		}

		// Release the IDeckLinkDisplayMode object to prevent a leak
		displayMode->Release();

		displayModeNumber++;
	}

bail:
	// Ensure that the interfaces we obtained are released to prevent a memory leak
	RELEASE_IF_NOT_NULL(displayModeIterator);
	RELEASE_IF_NOT_NULL(deckLinkInput);

        return ret;
}

static void print_input_modes (IDeckLink* deckLink)
{
        list<tuple<int, string, string, string>> ret = get_input_modes (deckLink);
	printf("\tcapture modes:\n");
        for (auto &i : ret) {
                col() << "\t\t" << right << SBOLD(setw(2) << get<0>(i) << " (" << get<1>(i) << ")") << ") " <<
                        left << setw(20) << get<2>(i) << internal << "  " <<
                        get<3>(i) << "\n";
        }
}

void vidcap_decklink_state::set_codec(codec_t c) {
        codec = c;
        LOG(LOG_LEVEL_INFO)
            << MOD_NAME "Using codec: " << get_codec_name(codec) << "\n";
        if (c == R10k && get_commandline_param(R10K_FULL_OPT) == nullptr) {
                log_msg(LOG_LEVEL_WARNING, MOD_NAME "Using limited range R10k as specified by BMD, use '--param "
                                R10K_FULL_OPT "' to override.\n");
        }
}

static const struct video_capture_info vidcap_decklink_info = {
        vidcap_decklink_probe,
        vidcap_decklink_init,
        vidcap_decklink_done,
        vidcap_decklink_grab,
        MOD_NAME,
};

REGISTER_MODULE(decklink, &vidcap_decklink_info, LIBRARY_CLASS_VIDEO_CAPTURE, VIDEO_CAPTURE_ABI_VERSION);

/* vi: set expandtab sw=8: */<|MERGE_RESOLUTION|>--- conflicted
+++ resolved
@@ -4,12 +4,11 @@
  *          Lukas Hejtmanek  <xhejtman@ics.muni.cz>
  *          Petr Holub       <hopet@ics.muni.cz>
  *          Milos Liska      <xliska@fi.muni.cz>
- *          Martin Pulec     <martin.pulec@cesnet.cz>
  *          Jiri Matela      <matela@ics.muni.cz>
  *          Dalibor Matura   <255899@mail.muni.cz>
  *          Ian Wesley-Smith <iwsmith@cct.lsu.edu>
  *
- * Copyright (c) 2005-2024 CESNET z.s.p.o.
+ * Copyright (c) 2005-2010 CESNET z.s.p.o.
  *
  * Redistribution and use in source and binary forms, with or without
  * modification, is permitted provided that the following conditions
@@ -46,341 +45,140 @@
  *
  */
 
-#include <algorithm>
-#include <cassert>
-#include <cctype>                  // for isdigit
-#include <chrono>
-#include <climits>
-#include <condition_variable>
-#include <cstdint>                 // for int64_t, uint32_t, int32_t
-#include <cstdio>                  // for snprintf, printf
-#include <cstdlib>                 // for free, abort, atoi, malloc, realloc
-#include <cstring>
-#include <exception>               // for exception
-#include <iomanip>
-#include <iostream>
-#include <list>
-#include <map>                     // for map, operator!=, _Rb_tree_const_it...
-#include <memory>
-#include <mutex>
-#include <queue>
-#include <string>
-#include <tuple>                   // for tuple, get
-#include <unordered_map>           // for unordered_map
-#include <utility>                 // for pair, operator!=
-#include <vector>
-
-#include "blackmagic_common.hpp"
-#include "audio/types.h"
-#include "audio/utils.h"
-#include "compat/net.h"            // for ntohl
-#include "compat/strings.h"
+#define MODULE_NAME "[Decklink capture] "
+
+#include "host.h"
+#include "config.h"
+#include "config_unix.h"
+#include "config_win32.h"
+#include "tv.h"
+
 #include "debug.h"
-#include "host.h"
 #include "lib_common.h"
-<<<<<<< HEAD
-#include "types.h"
-#include "utils/color_out.h"
-#include "utils/macros.h"
-#include "utils/math.h"
-#include "utils/string.h"          // for replace_all, DELDEL, ESCAPED_COLON
-#include "utils/windows.h"
-=======
 #include "utils/video_signal_generator.h"
->>>>>>> 6be32d99
 #include "video.h"
 #include "video_capture.h"
-
-constexpr const int DEFAULT_AUDIO_BPS = 4;
-constexpr const size_t MAX_AUDIO_PACKETS = 10;
-#define MOD_NAME "[DeckLink capture] "
-
-#ifndef _WIN32
+#include "audio/audio.h"
+#include "audio/utils.h"
+
+#include "blackmagic_common.h"
+
+#include <condition_variable>
+#include <chrono>
+#include <mutex>
+#include <string>
+#include <vector>
+
+#define FRAME_TIMEOUT 60000000 // 30000000 // in nanoseconds
+
+#ifndef WIN32
 #define STDMETHODCALLTYPE
 #endif
 
-#define RELEASE_IF_NOT_NULL(x) if (x != nullptr) { x->Release(); x = nullptr; }
-
-using namespace std::string_literals;
-using std::chrono::duration_cast;
-using std::chrono::microseconds;
-using std::chrono::milliseconds;
-using std::chrono::steady_clock;
-using std::condition_variable;
-using std::cv_status;
-using std::cout;
-using std::exception;
-using std::get;
-using std::internal;
-using std::left;
-using std::list;
-using std::make_unique;
-using std::map;
-using std::max;
-using std::min;
-using std::mutex;
-using std::queue;
-using std::right;
-using std::setw;
-using std::string;
-using std::tuple;
-using std::unique_lock;
-using std::unique_ptr;
-using std::unordered_map;
-using std::vector;
+/**
+ * @todo
+ * The input conversion doesn't seem to work right now. After fixing, remove this
+ * macro (and related ifdefs).
+ */
+#define IN_CONV_BROKEN 1
+
+using namespace std;
+using namespace std::chrono;
 
 // static int	device = 0; // use first BlackMagic device
 // static int	mode = 5; // for Intensity
 // static int	mode = 6; // for Decklink  6) HD 1080i 59.94; 1920 x 1080; 29.97 FPS 7) HD 1080i 60; 1920 x 1080; 30 FPS
 //static int	connection = 0; // the choice of BMDVideoConnection // It should be 0 .... bmdVideoConnectionSDI
 
-// performs command, if failed, displays error and jumps to error label
-#define EXIT_IF_FAILED(cmd, name) \
-        do {\
-                HRESULT result = cmd;\
-                if (FAILED(result)) {;\
-                        LOG(LOG_LEVEL_ERROR) << MOD_NAME << name << ": " << bmd_hresult_to_string(result) << "\n";\
-                        goto error;\
-                }\
-        } while (0)
-
-// similar as above, but only displays warning
-#define CALL_AND_CHECK_2(cmd, name) \
-        do {\
-                HRESULT result = cmd;\
-                if (FAILED(result)) {;\
-                        LOG(LOG_LEVEL_WARNING) << MOD_NAME << name << ": " << bmd_hresult_to_string(result) << "\n";\
-                }\
-        } while (0)
-
-#define CALL_AND_CHECK_3(cmd, name, msg) \
-        do {\
-                HRESULT result = cmd;\
-                if (FAILED(result)) {;\
-                        LOG(LOG_LEVEL_WARNING) << MOD_NAME << name << ": " << bmd_hresult_to_string(result) << "\n";\
-                } else {\
-                        LOG(LOG_LEVEL_INFO) << MOD_NAME << name << ": " << msg << "\n";\
-		}\
-        } while (0)
-
-#define GET_3TH_ARG(arg1, arg2, arg3, ...) arg3
-#define CALL_AND_CHECK_CHOOSER(...) \
-    GET_3TH_ARG(__VA_ARGS__, CALL_AND_CHECK_3, CALL_AND_CHECK_2, )
-
-#define CALL_AND_CHECK(cmd, ...) CALL_AND_CHECK_CHOOSER(__VA_ARGS__)(cmd, __VA_ARGS__)
-
 class VideoDelegate;
 
 struct device_state {
-        IDeckLink                  *deckLink              = nullptr;
-        IDeckLinkInput             *deckLinkInput         = nullptr;
-        unique_ptr<VideoDelegate>  delegate;
-        IDeckLinkProfileAttributes *deckLinkAttributes    = nullptr;
-        IDeckLinkConfiguration     *deckLinkConfiguration = nullptr;
-        BMDNotificationCallback    *notificationCallback  = nullptr;
-        string                      device_id = "0"; // either numeric value or device name
-        bool                        audio                 = false; /* wheather we process audio or not */
-        struct tile                *tile                  = nullptr;
-        bool init(struct vidcap_decklink_state *s, struct tile *tile, BMDAudioConnection audioConnection);
-        void check_attributes(struct vidcap_decklink_state *s);
+	IDeckLink*		deckLink;
+	IDeckLinkInput*		deckLinkInput;
+	VideoDelegate*		delegate;
+	IDeckLinkConfiguration*		deckLinkConfiguration;
+        string                  device_id; // either numeric value or device name
 };
 
 struct vidcap_decklink_state {
-        bool                    com_initialized = false;
-        vector <struct device_state>     state{vector <struct device_state>(1)};
-        int                     devices_cnt = 1;
-        string                  mode;
-        unsigned int            next_frame_time = 0; // avarege time between frames
-        struct video_frame     *frame{nullptr};
-        struct audio_frame      audio{};
-        queue<IDeckLinkAudioInputPacket *> audioPackets;
-        codec_t                 codec{VIDEO_CODEC_NONE};
-        BMDVideoInputFlags       enable_flags      = bmdVideoInputFlagDefault;
-        BMDSupportedVideoModeFlags supported_flags = bmdSupportedVideoModeDefault;
+        vector <struct device_state>     state;
+        int                     devices_cnt;
+	string			mode;
+	// void*			rtp_buffer;
+	unsigned int		next_frame_time; // avarege time between frames
+        struct video_frame     *frame;
+        struct audio_frame      audio;
+        codec_t                 codec;
+        BMDVideoInputFlags flags;
 
         mutex                   lock;
 	condition_variable      boss_cv;
 
-        int                     frames = 0;
-        bool                    stereo{false}; /* for eg. DeckLink HD Extreme, Quad doesn't set this !!! */
-        bool                    sync_timecode{false}; /* use timecode when grabbing from multiple inputs */
-        map<BMDDeckLinkConfigurationID, bmd_option> device_options = {
-                { bmdDeckLinkConfigCapturePassThroughMode, bmd_option((int64_t) bmdDeckLinkCapturePassthroughModeDisabled, false) },
-        };
-        bool                    detect_format = false;
-        unsigned int            requested_bit_depth = 0; // 0, bmdDetectedVideoInput8BitDepth, bmdDetectedVideoInput10BitDepth or bmdDetectedVideoInput12BitDepth
-        bool                    p_not_i = false;
-
-        bmd_option              profile;
-        bool                    nosig_send = false; ///< send video even when no signal detected
-        bool                    keep_device_defaults = false;
-
-        BMDTimeScale frameRateScale = 0;
-
-<<<<<<< HEAD
-        void set_codec(codec_t c);
-
-        vidcap_decklink_state() {
-                if (!com_initialize(&com_initialized, MOD_NAME)) {
-                        throw 1;
-                }
-        }
-        ~vidcap_decklink_state() {
-                com_uninitialize(&com_initialized);
-        }
-=======
+        int                     frames;
+        unsigned int            grab_audio:1; /* wheather we process audio or not */
+        unsigned int            stereo:1; /* for eg. DeckLink HD Extreme, Quad doesn't set this !!! */
+        unsigned int            sync_timecode:1; /* use timecode when grabbing from multiple inputs */
+        BMDVideoConnection      connection;
+        int                     audio_consumer_levels; ///< 0 false, 1 true, -1 default
+        BMDVideoInputConversionMode conversion_mode;
+
         struct timeval          t0;
 
         struct video_signal_generator *signal_generator; // when we want to capture testcard instead
                                                          // of signal if no signal was detected
->>>>>>> 6be32d99
 };
 
 static HRESULT set_display_mode_properties(struct vidcap_decklink_state *s, struct tile *tile, IDeckLinkDisplayMode* displayMode, /* out */ BMDPixelFormat *pf);
 static void cleanup_common(struct vidcap_decklink_state *s);
-static list<tuple<int, string, string, string>> get_input_modes (IDeckLink* deckLink);
-static void print_input_modes (IDeckLink* deckLink);
-
-class VideoDelegate : public IDeckLinkInputCallback {
+
+class VideoDelegate : public IDeckLinkInputCallback
+{
 private:
-	int32_t                       mRefCount{};
-        static constexpr BMDDetectedVideoInputFormatFlags csMask{bmdDetectedVideoInputYCbCr422 | bmdDetectedVideoInputRGB444};
-        static constexpr BMDDetectedVideoInputFormatFlags bitDepthMask{bmdDetectedVideoInput8BitDepth | bmdDetectedVideoInput10BitDepth | bmdDetectedVideoInput12BitDepth};
-        BMDDetectedVideoInputFormatFlags configuredCsBitDepth{};
+	int32_t mRefCount;
 
 public:
-        int	                      newFrameReady{}; // -1 == timeout
-        BMDTimeValue                  frameTime{};
-        IDeckLinkVideoFrame          *rightEyeFrame{};
-        void                         *pixelFrame{};
-        void                         *pixelFrameRight{};
-        IDeckLinkVideoInputFrame     *lastFrame{nullptr};
-        uint32_t                      timecode{};
-        struct vidcap_decklink_state *s;
-        struct device_state          &device;
+        int	newFrameReady;
+        IDeckLinkVideoFrame *rightEyeFrame;
+	void*	pixelFrame;
+	void*	pixelFrameRight;
+        uint32_t timecode;
+        void*   audioFrame;
+        int     audioFrameSamples;
+	struct  vidcap_decklink_state *s;
+        int     i;
 	
-        VideoDelegate(struct vidcap_decklink_state *state, struct device_state &device_) : s(state), device(device_) {
-        }
+	void set_device_state(struct vidcap_decklink_state *state, int index);
 	
-        virtual ~VideoDelegate () {
-                RELEASE_IF_NOT_NULL(rightEyeFrame);
-                RELEASE_IF_NOT_NULL(lastFrame);
-	}
-
-	virtual HRESULT STDMETHODCALLTYPE QueryInterface(REFIID, LPVOID *) override { return E_NOINTERFACE; }
-	virtual ULONG STDMETHODCALLTYPE  AddRef(void) override {
+        ~VideoDelegate () {
+		if(rightEyeFrame)
+                        rightEyeFrame->Release();
+	};
+
+	virtual HRESULT STDMETHODCALLTYPE QueryInterface(REFIID, LPVOID *) { return E_NOINTERFACE; }
+	virtual ULONG STDMETHODCALLTYPE AddRef(void)
+	{
 		return mRefCount++;
-	}
-	virtual ULONG STDMETHODCALLTYPE  Release(void) override {
-		int32_t newRefValue = mRefCount--;
+	};
+	virtual ULONG STDMETHODCALLTYPE  Release(void)
+	{
+		int32_t newRefValue;
+        	
+		newRefValue = mRefCount--;
 		if (newRefValue == 0)
 		{
 			delete this;
 			return 0;
 		}
         	return newRefValue;
-	}
-        static auto getNotificationEventsStr(BMDVideoInputFormatChangedEvents notificationEvents, BMDDetectedVideoInputFormatFlags flags) noexcept {
-                string status{};
-                map<BMDDetectedVideoInputFormatFlags, string> change_map {
-                        { bmdVideoInputDisplayModeChanged, "display mode"s },
-                        { bmdVideoInputFieldDominanceChanged, "field dominance"s },
-                        { bmdVideoInputColorspaceChanged, "color space"s },
-                };
-                for (auto &i : change_map) {
-                        if ((notificationEvents & i.first) != 0U) {
-                                if (!status.empty()) {
-                                        status += ", "s;
-                                }
-                                status += i.second;
-                        }
-                }
-                if (status.empty()) {
-                        status = "unknown"s;
-                }
-                status += " - ";
-                map<BMDDetectedVideoInputFormatFlags, string> flag_map {
-                        { bmdDetectedVideoInputYCbCr422, "YCbCr422"s },
-                        { bmdDetectedVideoInputRGB444, "RGB444"s },
-                        { bmdDetectedVideoInputDualStream3D, "DualStream3D"s },
-                        { bmdDetectedVideoInput12BitDepth, "12bit"s },
-                        { bmdDetectedVideoInput10BitDepth, "10bit"s },
-                        { bmdDetectedVideoInput8BitDepth, "8bit"s },
-                };
-                bool first = true;
-                for (auto &i : flag_map) {
-                        if ((flags & i.first) != 0U) {
-                                if (!first) {
-                                        status += ", "s;
-                                }
-                                status += i.second;
-                                first = false;
-                        }
-                }
-                return status;
-        }
-
-	virtual HRESULT STDMETHODCALLTYPE VideoInputFormatChanged(
-                        BMDVideoInputFormatChangedEvents notificationEvents,
-                        IDeckLinkDisplayMode* mode,
-                        BMDDetectedVideoInputFormatFlags flags) noexcept override {
-                LOG(LOG_LEVEL_NOTICE)
-                    << MOD_NAME << "Format change detected ("
-                    << getNotificationEventsStr(notificationEvents, flags)
-                    << ").\n";
-
-                bool detected_3d = (flags & bmdDetectedVideoInputDualStream3D) != 0U;
-                if (detected_3d != s->stereo) {
-                        LOG(LOG_LEVEL_WARNING)
-                            << MOD_NAME << "Stereoscopic 3D "
-                            << (detected_3d ? "" : "not ") << "detected but "
-                            << (s->stereo ? "" : "not ")
-                            << "enabled! "
-                               "Switching automatically. This behavior is "
-                               "experimental so please report any problems. "
-                               "You can also specify `3D` option explicitly.\n";
-                        s->stereo = detected_3d;
-                        s->enable_flags ^= bmdVideoInputDualStream3D;
-                }
-                BMDDetectedVideoInputFormatFlags csBitDepth = flags & (csMask | bitDepthMask);
+	};
+	virtual HRESULT STDMETHODCALLTYPE VideoInputFormatChanged(BMDVideoInputFormatChangedEvents, IDeckLinkDisplayMode* mode, BMDDetectedVideoInputFormatFlags flags)
+	{
+                BMDPixelFormat pf;
+                HRESULT result;
+
+                log_msg(LOG_LEVEL_NOTICE, "[DeckLink] Format change detected.\n");
+
                 unique_lock<mutex> lk(s->lock);
-<<<<<<< HEAD
-                if (notificationEvents & bmdVideoInputColorspaceChanged && csBitDepth != configuredCsBitDepth) {
-                        if ((csBitDepth & bitDepthMask) == 0U) { // if no bit depth, assume 8-bit
-                                csBitDepth |= bmdDetectedVideoInput8BitDepth;
-                        }
-                        if (s->requested_bit_depth != 0) {
-                                csBitDepth = (flags & csMask) | s->requested_bit_depth;
-                        }
-                        unordered_map<BMDDetectedVideoInputFormatFlags, codec_t> m = {
-                                {bmdDetectedVideoInputYCbCr422 | bmdDetectedVideoInput8BitDepth, UYVY},
-                                {bmdDetectedVideoInputYCbCr422 | bmdDetectedVideoInput10BitDepth, v210},
-                                {bmdDetectedVideoInputYCbCr422 | bmdDetectedVideoInput12BitDepth, v210}, // weird
-                                {bmdDetectedVideoInputRGB444 | bmdDetectedVideoInput8BitDepth, RGBA},
-                                {bmdDetectedVideoInputRGB444 | bmdDetectedVideoInput10BitDepth, R10k},
-                                {bmdDetectedVideoInputRGB444 | bmdDetectedVideoInput12BitDepth, R12L},
-                        };
-                        if (s->requested_bit_depth == 0 && (csBitDepth & bmdDetectedVideoInput8BitDepth) == 0) {
-                                const string & depth = (flags & bmdDetectedVideoInput10BitDepth) != 0U ? "10"s : "12"s;
-                                LOG(LOG_LEVEL_WARNING)
-                                    << MOD_NAME << "Detected " << depth
-                                    << "-bit signal, use \":codec=UYVY\" to "
-                                       "enforce 8-bit capture (old "
-                                       "behavior).\n";
-                        }
-
-                        s->set_codec(m.at(csBitDepth));
-                        configuredCsBitDepth = csBitDepth;
-                }
-
-                if (notificationEvents & bmdVideoInputDisplayModeChanged) {
-                        IDeckLinkInput *deckLinkInput = device.deckLinkInput;
-                        deckLinkInput->PauseStreams();
-                        BMDPixelFormat pf{};
-                        if (HRESULT result = set_display_mode_properties(s, device.tile, mode, /* out */ &pf); FAILED(result)) {
-                                LOG(LOG_LEVEL_ERROR) << MOD_NAME << "set_display_mode_properties: " << bmd_hresult_to_string(result) << "\n";
-                                return result;
-=======
                 switch(flags) {
                         case bmdDetectedVideoInputYCbCr422:
                                 s->codec = UYVY;
@@ -412,66 +210,50 @@
                                         s->audio.bps == 2 ? bmdAudioSampleType16bitInteger :
                                                 bmdAudioSampleType32bitInteger,
                                         audio_capture_channels == 1 ? 2 : audio_capture_channels); // BMD isn't able to grab single channel
->>>>>>> 6be32d99
-                        }
-                        CALL_AND_CHECK(deckLinkInput->EnableVideoInput(mode->GetDisplayMode(), pf, s->enable_flags), "EnableVideoInput");
-                        deckLinkInput->FlushStreams();
+                        }
+                        //deckLinkInput->SetCallback(s->state[i].delegate);
                         deckLinkInput->StartStreams();
                 }
 
-                return S_OK;
+                return result;
 	}
-	virtual HRESULT STDMETHODCALLTYPE VideoInputFrameArrived(IDeckLinkVideoInputFrame*, IDeckLinkAudioInputPacket*) override;
+	virtual HRESULT STDMETHODCALLTYPE VideoInputFrameArrived(IDeckLinkVideoInputFrame*, IDeckLinkAudioInputPacket*);
 };
+
+
+/* DeckLink SDK objects */
+
+static void print_input_modes (IDeckLink* deckLink);
 
 HRESULT	
 VideoDelegate::VideoInputFrameArrived (IDeckLinkVideoInputFrame *videoFrame, IDeckLinkAudioInputPacket *audioPacket)
 {
-<<<<<<< HEAD
-        bool nosig = false;
-
-=======
 	// Video
         bool nosignal = false;
->>>>>>> 6be32d99
 	unique_lock<mutex> lk(s->lock);
 // LOCK - LOCK - LOCK - LOCK - LOCK - LOCK - LOCK - LOCK - LOCK - LOCK - LOCK //
 
-	// Video
 	if (videoFrame)
 	{
-                if (videoFrame->GetFlags() & bmdFrameHasNoInputSource) {
-                        nosig = true;
+		if (videoFrame->GetFlags() & bmdFrameHasNoInputSource)
+		{
 			log_msg(LOG_LEVEL_INFO, "Frame received (#%d) - No input signal detected\n", s->frames);
-<<<<<<< HEAD
-                        newFrameReady = s->nosig_send ? 1 : -1;
-                } else {
-=======
                         nosignal = true;
                         if (s->signal_generator) {
                                 newFrameReady = 1;
                         }
 		} else {
->>>>>>> 6be32d99
                         newFrameReady = 1; // The new frame is ready to grab
 			// printf("Frame received (#%lu) - Valid Frame (Size: %li bytes)\n", framecount, videoFrame->GetRowBytes() * videoFrame->GetHeight());
 		}
-
-                BMDTimeValue unused_duration = 0;
-                videoFrame->GetStreamTime(&frameTime, &unused_duration,
-                                          s->frameRateScale);
-        }
-
-        if (audioPacket && !nosig) {
-                if (s->audioPackets.size() < MAX_AUDIO_PACKETS) {
-                        audioPacket->AddRef();
-                        s->audioPackets.push(audioPacket);
-                } else {
-                        LOG(LOG_LEVEL_WARNING) << MOD_NAME "Dropping audio packet, queue full.\n";
-                }
-        }
-
-        if (videoFrame && newFrameReady == 1 && (!nosig || !lastFrame)) {
+	}
+
+        /// @todo
+        /// Figure out when there are comming audio packets (if video processing is not fast enough/progressive NTSC with Intensity or 3:2 pulldown)
+        /// @todo
+        /// All the newFrameReady stuff is a bit ugly...
+
+        if (videoFrame && newFrameReady) {
                 /// @todo videoFrame should be actually retained until the data are processed
                 if (!nosignal) {
                         videoFrame->GetBytes(&pixelFrame);
@@ -480,24 +262,37 @@
                         pixelFrame = generated_frame->tiles[0].data;
                 }
 
-                RELEASE_IF_NOT_NULL(lastFrame);
-                lastFrame = videoFrame;
-                lastFrame->AddRef();
-
                 IDeckLinkTimecode *tc = NULL;
                 if (videoFrame->GetTimecode(bmdTimecodeRP188Any, &tc) == S_OK) {
                         timecode = tc->GetBCD();
-                        tc->Release();
                 } else {
                         timecode = 0;
                         if (s->sync_timecode) {
                                 log_msg(LOG_LEVEL_ERROR, "Failed to acquire timecode from stream. Disabling sync.\n");
-                                s->sync_timecode = false;
-                        }
-                }
-
-                RELEASE_IF_NOT_NULL(rightEyeFrame);
+                                s->sync_timecode = FALSE;
+                        }
+                }
+
+                if(audioPacket) {
+                        audioPacket->GetBytes(&audioFrame);
+                        if(audio_capture_channels == 1) { // ther are actually 2 channels grabbed
+                                demux_channel(s->audio.data, (char *) audioFrame, s->audio.bps, audioPacket->GetSampleFrameCount() * 2 /* channels */ * s->audio.bps,
+                                                2, /* channels (originally( */
+                                        0 /* we want first channel */
+                                                );
+                                s->audio.data_len = audioPacket->GetSampleFrameCount() * 1 * s->audio.bps;
+                        } else {
+                                s->audio.data_len = audioPacket->GetSampleFrameCount() * audio_capture_channels * s->audio.bps;
+                                memcpy(s->audio.data, audioFrame, s->audio.data_len);
+                        }
+                } else {
+                        audioFrame = NULL;
+                }
+
+                if(rightEyeFrame)
+                        rightEyeFrame->Release();
                 pixelFrameRight = NULL;
+                rightEyeFrame = NULL;
 
                 if(s->stereo) {
                         IDeckLinkVideoFrame3DExtensions *rightEye;
@@ -510,14 +305,14 @@
                                 if(result == S_OK) {
                                         if (rightEyeFrame->GetFlags() & bmdFrameHasNoInputSource)
                                         {
-                                                log_msg(LOG_LEVEL_ERROR, MOD_NAME "Right Eye Frame received (#%d) - No input signal detected\n", s->frames);
+                                                fprintf(stderr, "Right Eye Frame received (#%d) - No input signal detected\n", s->frames);
                                         }
                                         rightEyeFrame->GetBytes(&pixelFrameRight);
                                 }
                         }
                         rightEye->Release();
                         if(!pixelFrameRight) {
-                                log_msg(LOG_LEVEL_ERROR, MOD_NAME "Sending right eye error.\n");
+                                fprintf(stderr, "[DeckLink] Sending right eye error.\n");
                         }
                 }
         }
@@ -527,76 +322,29 @@
 	
 // UNLOCK - UNLOCK - UNLOCK - UNLOCK - UNLOCK - UNLOCK - UNLOCK - UNLOCK - UN //
 
+	debug_msg("VideoInputFrameArrived - END\n"); /* TOREMOVE */
+
 	return S_OK;
 }
 
-/// @param query_prop_fcc if not NULL, print corresponding BMDDeckLinkAttribute
-static void
-vidcap_decklink_print_card_info(IDeckLink *deckLink, const char *query_prop_fcc)
-{
-
-        // ** List the video input display modes supported by the card
-        print_input_modes(deckLink);
-
-        IDeckLinkProfileAttributes *deckLinkAttributes = nullptr;
-
-        HRESULT result = deckLink->QueryInterface(IID_IDeckLinkProfileAttributes, (void**)&deckLinkAttributes);
-        if (result != S_OK) {
-                cout << "Could not query device attributes.\n\n";
-                return;
-        }
-
-        IDeckLinkInput *deckLinkInput = nullptr;
-        color_printf("\n\tsupported pixel formats:" TERM_BOLD);
-        if ((deckLink->QueryInterface(IID_IDeckLinkInput,
-                                      (void **) &deckLinkInput)) == S_OK) {
-                for (auto &c : uv_to_bmd_codec_map) {
-                        if (decklink_supports_codec(deckLinkInput, c.second)) {
-                                printf(" %s", get_codec_name(c.first));
-                        }
-                }
-                RELEASE_IF_NOT_NULL(deckLinkInput);
-        } else {
-                color_printf(TRED("(error)"));
-        }
-        color_printf(TERM_RESET "\n");
-
-        print_bmd_connections(deckLinkAttributes,
-                              BMDDeckLinkVideoInputConnections, MOD_NAME);
-
-        if (query_prop_fcc != nullptr) {
-                print_bmd_attribute(deckLinkAttributes, query_prop_fcc);
-                cout << "\n";
-        }
-
-        // Release the IDeckLink instance when we've finished with it to prevent leaks
-        RELEASE_IF_NOT_NULL(deckLinkAttributes);
+void VideoDelegate::set_device_state(struct vidcap_decklink_state *state, int index){
+	s = state;
+        i = index;
 }
+
+static map<BMDVideoConnection, string> connection_string_map =  {
+        { bmdVideoConnectionSDI, "SDI" },
+        { bmdVideoConnectionHDMI, "HDMI"},
+        { bmdVideoConnectionOpticalSDI, "OpticalSDI"},
+        { bmdVideoConnectionComponent, "Component"},
+        { bmdVideoConnectionComposite, "Composite"},
+        { bmdVideoConnectionSVideo, "SVideo"}
+};
 
 /* HELP */
 static int
-decklink_help(bool full, const char *query_prop_fcc = nullptr)
+decklink_help()
 {
-<<<<<<< HEAD
-	col() << "\nDeckLink options:\n";
-        col() << SBOLD(SRED("\t-t decklink") << ":[full]help") << " | "
-              << SBOLD(SRED("-t decklink") << ":query=<FourCC>") << " | "
-              << SBOLD(SRED("-t decklink") << ":help=FourCC") << "\n";
-        col() << SBOLD(SRED("\t-t decklink")
-                       << "{:m[ode]=<mode>|:d[evice]=<idx|ID|name>|:c[odec]=<"
-                          "colorspace>...<key>=<"
-                          "val>}*")
-              << "\n";
-        col() << SBOLD(SRED("\t-t decklink")
-                       << "[:<device_index(indices)>[:<mode>:<colorspace>[:3D]["
-                          ":sync_timecode][:connection=<input>][:detect-"
-                          "format][:conversion=<conv_mode>]]")
-              << "\n";
-        col() << "\t(mode specification is mandatory if your card does not support format autodetection; syntax on the first line is recommended, the second is obsolescent)\n";
-        col() << "\n";
-
-        col() << SBOLD("3D") << "\n";
-=======
 	IDeckLinkIterator*		deckLinkIterator;
 	IDeckLink*			deckLink;
 	int				numDevices = 0;
@@ -621,148 +369,88 @@
         printf("\n");
 
         printf("3D\n");
->>>>>>> 6be32d99
         printf("\tUse this to capture 3D from supported card (eg. DeckLink HD 3D Extreme).\n");
         printf("\tDo not use it for eg. Quad or Duo. Availability of the mode is indicated\n");
-        printf("\tin video format listing above by flag \"3D\".\n");
+        printf("\tin video format listing above (\"supports 3D\").\n");
+
 	printf("\n");
-
-        col() << SBOLD("fullhelp") << "\n";
-        col() << "\tPrint description of all available options.\n";
-        col() << "\n";
-
-        col() << SBOLD("half-duplex | full-duplex | simplex") << "\n";
-        col() << "\tSet a profile that allows maximal number of simultaneous "
-                 "IOs / set device to better compatibility (3D, dual-link) / "
-                 "use all connectors as single input.\n";
-        col() << "\n";
-
-        col() << SBOLD("[no]passthrough[=keep]") << "\n";
-        col() << "\tDisables/enables/keeps capture passthrough (default is "
-                 "disable).\n";
-        col() << "\n";
-
-        if (full) {
-                col() << SBOLD("conversion") << "\n";
-                col() << SBOLD("\tnone") << " - No video input conversion\n";
-                col() << SBOLD("\t10lb") << " - HD1080 to SD video input down conversion\n";
-                col() << SBOLD("\t10am") << " - Anamorphic from HD1080 to SD video input down conversion\n";
-                col() << SBOLD("\t72lb") << " - Letter box from HD720 to SD video input down conversion\n";
-                col() << SBOLD("\t72ab") << " - Letterbox video input up conversion\n";
-                col() << SBOLD("\tamup") << " - Anamorphic video input up conversion\n";
-                col() << "\tThen use the set the resulting mode (!) for capture, eg. for 1080p to PAL conversion:\n"
-                                "\t\t-t decklink:mode=pal:conversion=10lb\n";
-                col() << "\n";
-
-                col() << SBOLD("query=<FourCC>") << "\n";
-                col() << "\tQueries device attribute, eg. `decklink:q=mach` to "
-                         "see max embed. channels).\n";
-                col() << "\n";
-
-                col() << SBOLD("p_not_i") << "\n";
-                col() << "\tIncoming signal should be treated as progressive even if detected as interlaced (PsF).\n";
-                col() << "\n";
-
-                col() << SBOLD("nosig-send") << "\n";
-                col() << "\tSend video even if no signal was detected (useful when video interrupts\n"
-                        "\tbut the video stream needs to be preserved, eg. to keep sync with audio).\n";
-                col() << "\n";
-
-                col() << SBOLD("detect-format") << "\n";
-                col() << "\tTry to detect input video format even if the "
-                         "device doesn't support\n"
-                         "\tautodetect, eg. \"-t "
-                         "decklink:connection=HDMI:detect-format\".\n";
-                col() << "\n";
-
-                col() << SBOLD("profile=<FourCC>") << " - use desired device profile:\n";
-                print_bmd_device_profiles("\t");
-                col() << "\n";
-                col() << SBOLD("sync_timecode") << "\n";
-                col() << "\tTry to synchronize inputs based on timecode (for multiple inputs, eg. tiled 4K)\n";
-                col() << "\n";
-                col() << SBOLD("keep-settings") << "\n\tdo not apply any DeckLink settings by UG than required (keep user-selected defaults)\n";
-                col() << "\n";
-                col() << SBOLD("<option_FourCC>=<value>") << " - arbitrary BMD option (given a FourCC) and corresponding value, i.a.:\n";
-                col() << SBOLD("\thelp=FourCC") << "\tshow FourCC opts syntax\n";
-                col() << SBOLD("\taacl[=no]")
-                      << "\tset analog audio levels to maximum gain "
-                         "(consumer audio level)\n";
-                col() << SBOLD("\tcfpr[=no]")
-                      << "\tincoming signal should be treated as PsF instead of progressive\n";
-                col() << "\n";
-        } else {
-                col() << "(other options available, use \"" << SBOLD("fullhelp") << "\" to see complete list of options)\n\n";
-        }
-
-        col() << "Available color spaces:";
-        for (auto & i : uv_to_bmd_codec_map) {
-                if (i != *uv_to_bmd_codec_map.begin()) {
-                        col() << ",";
-                }
-
-                col() << " " << SBOLD(get_codec_name(i.first));
-        }
-        cout << "\n";
-        if (!full) {
-                col() << "Possible connections:";
-                for (const auto &i : get_connection_string_map()) {
-                        col() << (i == *get_connection_string_map().cbegin()
-                                      ? " "
-                                      : ", ")
-                              << SBOLD(i.second);
-                }
-                cout << "\n";
-        }
-        cout << "\n";
+        printf("sync_timecode\n");
+        printf("\tTry to synchronize inputs based on timecode (for multiple inputs, eg. tiled 4K)\n");
+	printf("\n");
+
+        printf("audioConsumerLevels\n");
+        printf("\tIf set true the analog audio levels are set to maximum gain on audio input.\n");
+        printf("\tIf set false the selected analog input gain levels are used.\n");
+	printf("\n");
+
+#ifndef IN_CONV_BROKEN
+        printf("conversion\n");
+        printf("\tnone - No video input conversion\n");
+        printf("\t10lb - HD1080 to SD video input down conversion\n");
+        printf("\t10am - Anamorphic from HD1080 to SD video input down conversion\n");
+        printf("\t72lb - Letter box from HD720 to SD video input down conversion\n");
+        printf("\t72ab - Letterbox video input up conversion\n");
+        printf("\tamup - Anamorphic video input up conversion\n");
+	printf("\n");
+#endif
 
 	// Create an IDeckLinkIterator object to enumerate all DeckLink cards in the system
-        bool com_initialized = false;
+	deckLinkIterator = create_decklink_iterator();
+	if (deckLinkIterator == NULL) {
+		return 0;
+	}
 	
-        cout << "Devices (idx, topological ID, name):\n";
 	// Enumerate all cards in this system
-        int numDevices = 0;
-        const bool natural_sort =
-            get_commandline_param(BMD_NAT_SORT) != nullptr;
-        for (auto &d :
-             bmd_get_sorted_devices(&com_initialized, true, natural_sort)) {
-                IDeckLink *deckLink   = get<0>(d).get();
-                string deviceName = bmd_get_device_name(deckLink);
-                if (deviceName.empty()) {
-                        deviceName = "(unable to get name)";
-                }
+	while (deckLinkIterator->Next(&deckLink) == S_OK)
+	{
+		BMD_STR                 deviceNameString = NULL;
+		const char *		deviceNameCString = NULL;
 		
-                char index[STR_LEN] = "";
-                if (!natural_sort) {
-                        snprintf(index, sizeof index,
-                                 TBOLD("%c") ") ", get<char>(d));
-                }
-                if (full || natural_sort) {
-                        snprintf(index + strlen(index),
-                                 sizeof index - strlen(index), TBOLD("%d") ") ",
-                                 get<int>(d));
-                }
 		// *** Print the model name of the DeckLink card
-                color_printf("\t%s" TBOLD("%6x") ") " TBOLD(
-                                 TGREEN("%s")) "\n",
-                             index, get<unsigned>(d),
-                             deviceName.c_str());
-
+		result = deckLink->GetDisplayName((BMD_STR *) &deviceNameString);
+                deviceNameCString = get_cstr_from_bmd_api_str(deviceNameString);
+		if (result == S_OK)
+		{
+			printf("\ndevice: %d.) %s \n\n",numDevices, deviceNameCString);
+			release_bmd_api_str(deviceNameString);
+                        free((void *)deviceNameCString);
+                } else {
+			printf("\ndevice: %d.) (unable to get name)\n\n", numDevices);
+                }
+		
 		// Increment the total number of DeckLink cards found
 		numDevices++;
 	
-                if (full) {
-                        vidcap_decklink_print_card_info(deckLink, query_prop_fcc);
-                }
-        }
-        if (!full) {
-                col() << "\n(use \"-t decklink:"
-                      << SBOLD(
-                             "fullhelp") "\" to see full list of device modes "
-                                         "and available connections)\n\n";
-        }
-
-        decklink_uninitialize(&com_initialized);
+		// ** List the video input display modes supported by the card
+		print_input_modes(deckLink);
+
+                IDeckLinkAttributes *deckLinkAttributes;
+
+                result = deckLink->QueryInterface(IID_IDeckLinkAttributes, (void**)&deckLinkAttributes);
+                if (result != S_OK)
+                {
+                        printf("Could not query device attributes.\n");
+                } else {
+                        int64_t connections;
+                        if(deckLinkAttributes->GetInt(BMDDeckLinkVideoInputConnections, &connections) != S_OK) {
+                                fprintf(stderr, "[DeckLink] Could not get connections.\n");
+                        } else {
+                                printf("\n");
+                                printf("Connection can be one of following (not required):\n");
+                                for (auto it : connection_string_map) {
+                                        if (connections & it.first)
+                                                printf("\t%s\n", it.second.c_str());
+                                }
+                        }
+                }
+				
+		// Release the IDeckLink instance when we've finished with it to prevent leaks
+		deckLink->Release();
+	}
+	
+	deckLinkIterator->Release();
+
+        decklink_uninitialize();
 
 	// If no DeckLink cards were found in the system, inform the user
 	if (numDevices == 0)
@@ -770,26 +458,16 @@
 		log_msg(LOG_LEVEL_ERROR, "No Blackmagic Design devices were found.\n");
         }
 
+        printf("\n");
+
         printf("Examples:\n");
-        col() << "\t" << SBOLD(uv_argv[0] << " -t decklink")
-              << " # captures autodetected video from first DeckLink (index 0) "
-                 "in system\n";
-        col() << "\t" << SBOLD(uv_argv[0] << " -t decklink:d=b:m=Hp30:c=v210")
-              << " # specify mode for 2nd device which doesn't have "
-                 "autodetection\n";
-        col() << "\t"
-              << SBOLD(uv_argv[0]
-                       << " -t decklink:d=\"DeckLink 8K Pro (1)\":profile=1dfd")
-              << " # capture from 8K Pro and set profile to 1-subdevice "
-                 "full-duplex (useful for 3D capture)\n";
-        col() << "\t"
-              << SBOLD(uv_argv[0] << " -t "
-                                     "decklink:d=670600:con=Ethernet:DHCP=no:"
-                                     "nsip=10.0.0.3:nssm=255.255.255.0")
-              << " # DeckLink IP (identified by topological ID), use \""
-              << SBOLD(":help=FourCC") << "\" for list of options\n";
-
-        printf("\n");
+        printf("\t%s -t decklink # captures autodetected video from first DeckLink in system\n", uv_argv[0]);
+        printf("\t%s -t decklink:0:Hi50:UYVY # captures 1080i50, 8-bit yuv\n", uv_argv[0]);
+        printf("\t%s -t decklink:0:10:v210:connection=HDMI # captures 10th format from a card (alternative syntax), 10-bit YUV, from HDMI\n", uv_argv[0]);
+        printf("\t%s -t decklink:mode=23ps # captures 1080p24, 8-bit yuv from first device\n", uv_argv[0]);
+        printf("\t%s -t \"decklink:mode=Hp30:codec=v210:device=DeckLink HD Extreme 3D+\" # captures 1080p30, 10-bit yuv from DeckLink HD Extreme 3D+\n", uv_argv[0]);
+
+	printf("\n");
 
         print_decklink_version();
 
@@ -801,97 +479,82 @@
 /* SETTINGS */
 static void parse_devices(struct vidcap_decklink_state *s, const char *devs)
 {
-        assert(devs != NULL && strlen(devs) > 0);
         char *devices = strdup(devs);
         char *ptr;
         char *save_ptr_dev;
-        char *tmp = devices;
 
         s->devices_cnt = 0;
-        while ((ptr = strtok_r(tmp, ",", &save_ptr_dev))) {
+        ptr = strtok_r(devices, ",", &save_ptr_dev);
+        do {
                 s->devices_cnt += 1;
                 s->state.resize(s->devices_cnt);
                 s->state[s->devices_cnt - 1].device_id = ptr;
-                tmp = NULL;
-        }
+        } while ((ptr = strtok_r(NULL, ",", &save_ptr_dev)));
         free (devices);
 }
 
 /* Parses option in format key=value */
 static bool parse_option(struct vidcap_decklink_state *s, const char *opt)
 {
-        bool ret = true;
-        const char *val = strchr(opt, '=') + 1;
         if(strcasecmp(opt, "3D") == 0) {
-                s->stereo = true;
+                s->stereo = TRUE;
         } else if(strcasecmp(opt, "timecode") == 0) {
-                s->sync_timecode = true;
-        } else if (IS_KEY_PREFIX(opt, "codec")) {
-                const char *codec = strchr(opt, '=') + 1;
-                s->set_codec(get_codec_from_name(codec));
+                s->sync_timecode = TRUE;
+        } else if(strncasecmp(opt, "connection=", strlen("connection=")) == 0) {
+                const char *connection = opt + strlen("connection=");
+                bool found = false;
+                for (auto it : connection_string_map) {
+                        if (strcasecmp(connection, it.second.c_str()) == 0) {
+                                s->connection = it.first;
+                                found = true;
+                        }
+                }
+                if (!found) {
+                        fprintf(stderr, "[DeckLink] Unrecognized connection %s.\n", connection);
+                        return false;
+                }
+        } else if(strncasecmp(opt, "audioConsumerLevels=",
+                                strlen("audioConsumerLevels=")) == 0) {
+                const char *levels = opt + strlen("audioConsumerLevels=");
+                if (strcasecmp(levels, "false") == 0) {
+                        s->audio_consumer_levels = 0;
+                } else {
+                        s->audio_consumer_levels = 1;
+                }
+        } else if(strncasecmp(opt, "conversion=",
+                                strlen("conversion=")) == 0) {
+                const char *conversion_mode = opt + strlen("conversion=");
+
+                union {
+                        uint32_t fourcc;
+                        char tmp[4];
+                };
+                memcpy(tmp, conversion_mode, max(strlen(conversion_mode), sizeof(tmp)));
+                s->conversion_mode = (BMDVideoInputConversionMode) htonl(fourcc);
+        } else if(strncasecmp(opt, "device=",
+                                strlen("device=")) == 0) {
+                const char *devices = opt + strlen("device=");
+                parse_devices(s, devices);
+        } else if(strncasecmp(opt, "mode=",
+                                strlen("mode=")) == 0) {
+                s->mode = opt + strlen("mode=");
+        } else if(strncasecmp(opt, "codec=",
+                                strlen("codec=")) == 0) {
+                const char *codec = opt + strlen("codec=");
+                s->codec = get_codec_from_name(codec);
                 if(s->codec == VIDEO_CODEC_NONE) {
-                        log_msg(LOG_LEVEL_ERROR, MOD_NAME "Wrong config. Unknown color space %s\n", codec);
+                        fprintf(stderr, "Wrong config. Unknown color space %s\n", codec);
                         return false;
                 }
-        } else if (IS_KEY_PREFIX(opt, "connection")) {
-                const char *connection = strchr(opt, '=') + 1;
-                auto        bmd_conn   = bmd_get_connection_by_name(connection);
-                if (bmd_conn == bmdVideoConnectionUnspecified) {
-                        MSG(ERROR, "Unrecognized connection %s.\n", connection);
-                        return false;
-                }
-                s->device_options[bmdDeckLinkConfigVideoInputConnection] =
-                    bmd_option((int64_t) bmd_conn);
-        } else if(strncasecmp(opt, "audio_level=",
-                                strlen("audio_level=")) == 0) {
-                s->device_options[bmdDeckLinkConfigAnalogAudioConsumerLevels] =
-                    bmd_option(bmd_parse_audio_levels(val));
-        } else if (IS_KEY_PREFIX(opt, "conversion")) {
-                s->device_options[bmdDeckLinkConfigVideoInputConversionMode].parse(strchr(opt, '='));
-        } else if (IS_KEY_PREFIX(opt, "device")) {
-                parse_devices(s, strchr(opt, '=') + 1);
-        } else if (IS_KEY_PREFIX(opt, "mode")) {
-                s->mode = strchr(opt, '=') + 1;
-        } else if (IS_KEY_PREFIX(opt, "profile")) {
-                s->profile.parse(strchr(opt, '=') + 1);
-        } else if (strcasecmp(opt, "detect-format") == 0) {
-                s->detect_format = true;
-        } else if (strcasecmp(opt, "p_not_i") == 0) {
-                s->p_not_i = true;
-        } else if (strstr(opt, "Use1080PsF") != nullptr) {
-                MSG(WARNING, "Use1080PsF deprecated, use 'cfpr[=no] instead\n");
-                s->device_options[bmdDeckLinkConfigCapture1080pAsPsF].set_flag(strchr(opt, '=') == nullptr || strcasecmp(strchr(opt, '='), "false") != 0);
-        } else if (strncasecmp(opt, "passthrough", 4) == 0 ||
-                   strncasecmp(opt, "nopassthrough", 6) == 0) {
-                if (strstr(opt, "keep")) {
-                        s->device_options.erase(bmdDeckLinkConfigCapturePassThroughMode);
-                } else {
-                        s->device_options[bmdDeckLinkConfigCapturePassThroughMode] = bmd_option((int64_t) (opt[0] == 'n' ? bmdDeckLinkCapturePassthroughModeDisabled
-                                : bmdDeckLinkCapturePassthroughModeCleanSwitch));
-                }
-<<<<<<< HEAD
-        } else if (strstr(opt, "full-duplex") == opt) {
-                s->profile.set_int(bmdProfileOneSubDeviceFullDuplex);
-        } else if (strstr(opt, "half-duplex") == opt) {
-                s->profile.set_int(bmdDuplexHalf);
-        } else if (strstr(opt, "simplex") == opt) {
-                s->profile.set_int(bmdProfileOneSubDeviceHalfDuplex);
-        } else if (strcasecmp(opt, "nosig-send") == 0) {
-                s->nosig_send = true;
-        } else if (strstr(opt, "keep-settings") == opt) {
-                s->keep_device_defaults = true;
-        } else if ((strchr(opt, '=') != nullptr && strchr(opt, '=') - opt == 4) || strlen(opt) == 4) {
-                ret = bmd_parse_fourcc_arg(s->device_options, opt);
-=======
         } else if (strcasecmp(opt, "always_signal") == 0) {
                 s->signal_generator = video_signal_generator_create();
->>>>>>> 6be32d99
         } else {
-                log_msg(LOG_LEVEL_ERROR, MOD_NAME "unknown option in init string: %s\n", opt);
+                fprintf(stderr, "[DeckLink] Warning, unrecognized trailing options in init string: %s\n", opt);
                 return false;
         }
 
-        return ret;
+        return true;
+
 }
 
 static bool settings_init_key_val(struct vidcap_decklink_state *s, char **save_ptr)
@@ -907,24 +570,31 @@
         return true;
 }
 
-static bool
-settings_init(struct vidcap_decklink_state *s, char *fmt)
+static int settings_init(struct vidcap_decklink_state *s, char *fmt)
 {
-        replace_all(fmt, ESCAPED_COLON, DELDEL); // replace all '\:' with 2xDEL
+        // defaults
+        s->codec = UYVY;
+        s->devices_cnt = 1;
+        s->state.resize(s->devices_cnt);
+        s->state[0].device_id = "0";
 
         char *tmp;
         char *save_ptr = NULL;
 
-        if ((tmp = strtok_r(fmt, ":", &save_ptr)) == NULL) {
-                MSG(INFO, "Auto-choosen device 0.\n");
-                return true;
+        if (!fmt || (tmp = strtok_r(fmt, ":", &save_ptr)) == NULL) {
+                printf("[DeckLink] Auto-choosen device 0.\n");
+
+                return 1;
+        }
+
+        if(strcmp(tmp, "help") == 0) {
+                decklink_help();
+                return -1;
         }
 
         // options are in format <device>:<mode>:<codec>[:other_opts]
-        if (isdigit(tmp[0]) && strcasecmp(tmp, "3D") != 0) {
-                LOG(LOG_LEVEL_WARNING)
-                    << MOD_NAME "Deprecated syntax used, please use options in "
-                                "format \"key=value\"\n";
+        if (isdigit(tmp[0])) {
+                LOG(LOG_LEVEL_WARNING) << MODULE_NAME "Deprecated syntax used, please use options in format \"key=value\"\n";
                 // choose device
                 parse_devices(s, tmp);
 
@@ -935,581 +605,440 @@
 
                         tmp = strtok_r(NULL, ":", &save_ptr);
                         if (tmp) {
-                                s->set_codec(get_codec_from_name(tmp));
+                                s->codec = get_codec_from_name(tmp);
                                 if(s->codec == VIDEO_CODEC_NONE) {
-                                        log_msg(LOG_LEVEL_ERROR, MOD_NAME "Wrong config. Unknown color space %s\n", tmp);
-                                        return false;
+                                        fprintf(stderr, "Wrong config. Unknown color space %s\n", tmp);
+                                        return 0;
                                 }
                         }
                         if (!settings_init_key_val(s, &save_ptr)) {
-                                return false;
+                                return 0;
                         }
                 }
         } else { // options are in format key=val
                 if (!parse_option(s, tmp)) {
-                        return false;
+                        return 0;
                 }
                 if (!settings_init_key_val(s, &save_ptr)) {
-                        return false;
-                }
-        }
-
-        return true;
+                        return 0;
+                }
+        }
+
+        return 1;
 }
 
 /* External API ***************************************************************/
 
-static void vidcap_decklink_probe(device_info **available_cards, int *card_count, void (**deleter)(void *))
+static struct vidcap_type *
+vidcap_decklink_probe(bool verbose)
 {
-        device_info *cards = nullptr;
-        *card_count = 0;
-        *deleter = free;
-
-        // Create an IDeckLinkIterator object to enumerate all DeckLink cards in the system
-        bool com_initialized = false;
-
-        // Enumerate all cards in this system
-        for (auto &d : bmd_get_sorted_devices(&com_initialized, false)) {
-                IDeckLink *deckLink = get<0>(d).get();
-                HRESULT result;
-                IDeckLinkProfileAttributes *deckLinkAttributes;
-
-                result = deckLink->QueryInterface(IID_IDeckLinkProfileAttributes, (void**)&deckLinkAttributes);
-                if (result != S_OK) {
-                        continue;
-                }
-                int64_t connections_bitmap;
-                if(deckLinkAttributes->GetInt(BMDDeckLinkVideoInputConnections, &connections_bitmap) != S_OK) {
-                        log_msg(LOG_LEVEL_WARNING, MOD_NAME "Could not get connections, skipping device.\n");
-                        continue;
-                }
-
-                string deviceName = bmd_get_device_name(deckLink);
-                if (deviceName.empty()) {
-                        deviceName = "(unknown)";
-                }
-
-                *card_count += 1;
-                cards = (struct device_info *)
-                        realloc(cards, *card_count * sizeof(struct device_info));
-                memset(&cards[*card_count - 1], 0, sizeof(struct device_info));
-                snprintf(cards[*card_count - 1].dev, sizeof cards[*card_count - 1].dev,
-                                ":device=%6x", get<unsigned>(d));
-                snprintf(cards[*card_count - 1].name, sizeof cards[*card_count - 1].name,
-                                "%s", deviceName.c_str());
-                snprintf(cards[*card_count - 1].extra, sizeof cards[*card_count - 1].extra,
-                                "\"embeddedAudioAvailable\":\"t\"");
-
-
-                list<string> connections;
-                for (auto const &it : get_connection_string_map()) {
-                        if (connections_bitmap & it.first) {
-                                connections.push_back(it.second);
-                        }
-                }
-                list<tuple<int, string, string, string>> modes = get_input_modes (deckLink);
-
-                int i = 0;
-                const int mode_count = sizeof cards[*card_count - 1].modes /
-                                                sizeof cards[*card_count - 1].modes[0];
-
-                for (auto &c : connections) {
-                        if (i >= mode_count) {
-                                break;
-                        }
-                        snprintf(cards[*card_count - 1].modes[i].id,
-                                        sizeof cards[*card_count - 1].modes[i].id,
-                                        R"({"modeOpt":"connection=%s:codec=UYVY"})",
-                                        c.c_str());
-                        snprintf(cards[*card_count - 1].modes[i].name,
-                                        sizeof cards[*card_count - 1].modes[i].name,
-                                        "DeckLink Auto (%s)", c.c_str());
-                        if (++i >= mode_count) {
-                                break;
-                        }
-                        snprintf(cards[*card_count - 1].modes[i].id,
-                                        sizeof cards[*card_count - 1].modes[i].id,
-                                        R"({"modeOpt":"detect-format:connection=%s:codec=UYVY"})",
-                                        c.c_str());
-                        snprintf(cards[*card_count - 1].modes[i].name,
-                                        sizeof cards[*card_count - 1].modes[i].name,
-                                        "UltraGrid auto-detect (%s) (SLOW)", c.c_str());
-                        i++;
-                }
-
-                for (auto &m : modes) {
-                        for (auto &c : connections) {
-                                if (i >= mode_count) { // no space
-                                        break;
+	struct vidcap_type*		vt;
+
+	vt = (struct vidcap_type *) calloc(1, sizeof(struct vidcap_type));
+	if (vt != NULL) {
+		vt->name        = "decklink";
+		vt->description = "Blackmagic DeckLink card";
+
+                IDeckLinkIterator*		deckLinkIterator = nullptr;
+                IDeckLink*			deckLink;
+                int				numDevices = 0;
+                HRESULT				result;
+
+                if (verbose) {
+                        // Create an IDeckLinkIterator object to enumerate all DeckLink cards in the system
+                        deckLinkIterator = create_decklink_iterator(false);
+                        if (deckLinkIterator != NULL) {
+                                // Enumerate all cards in this system
+                                while (deckLinkIterator->Next(&deckLink) == S_OK)
+                                {
+                                        IDeckLinkAttributes *deckLinkAttributes;
+
+                                        result = deckLink->QueryInterface(IID_IDeckLinkAttributes, (void**)&deckLinkAttributes);
+                                        if (result != S_OK) {
+                                                continue;
+                                        }
+                                        int64_t connections;
+                                        if(deckLinkAttributes->GetInt(BMDDeckLinkVideoInputConnections, &connections) != S_OK) {
+                                                fprintf(stderr, "[DeckLink] Could not get connections.\n");
+                                        } else {
+                                                for (auto it : connection_string_map) {
+                                                        if (connections & it.first) {
+                                                                vt->card_count += 1;
+                                                                vt->cards = (struct device_info *)
+                                                                        realloc(vt->cards, vt->card_count * sizeof(struct device_info));
+                                                                memset(&vt->cards[vt->card_count - 1], 0, sizeof(struct device_info));
+                                                                snprintf(vt->cards[vt->card_count - 1].id, sizeof vt->cards[vt->card_count - 1].id,
+                                                                                "device=%d:connection=%s", numDevices, it.second.c_str());
+                                                                BMD_STR deviceNameString = NULL;
+                                                                const char *deviceNameCString = NULL;
+
+                                                                // *** Print the model name of the DeckLink card
+                                                                result = deckLink->GetModelName((BMD_STR *) &deviceNameString);
+                                                                deviceNameCString = get_cstr_from_bmd_api_str(deviceNameString);
+                                                                if (result == S_OK)
+                                                                {
+                                                                        snprintf(vt->cards[vt->card_count - 1].name, sizeof vt->cards[vt->card_count - 1].name,
+                                                                                        "%s #%d (%s)", deviceNameCString, numDevices, it.second.c_str());
+                                                                        release_bmd_api_str(deviceNameString);
+                                                                        free((void *)deviceNameCString);
+                                                                }
+                                                        }
+                                                }
+                                        }
+
+
+                                        // Increment the total number of DeckLink cards found
+                                        numDevices++;
+
+                                        // Release the IDeckLink instance when we've finished with it to prevent leaks
+                                        deckLink->Release();
                                 }
 
-                                snprintf(cards[*card_count - 1].modes[i].id,
-                                                sizeof cards[*card_count - 1].modes[i].id,
-                                                R"({"modeOpt":"connection=%s:mode=%s:codec=UYVY"})",
-                                                c.c_str(), get<1>(m).c_str());
-                                snprintf(cards[*card_count - 1].modes[i].name,
-                                                sizeof cards[*card_count - 1].modes[i].name,
-                                                "%s (%s)", get<2>(m).c_str(), c.c_str());
-                                i++;
-                        }
-                }
-
-                dev_add_option(&cards[*card_count - 1], "3D", "3D", "3D", ":3D", true);
-                dev_add_option(&cards[*card_count - 1], "Profile", "Duplex profile can be one of: 1dhd, 2dhd, 2dfd, 4dhd, keep", "profile", ":profile=", false);
-
-                RELEASE_IF_NOT_NULL(deckLinkAttributes);
-        }
-
-        decklink_uninitialize(&com_initialized);
-        *available_cards = cards;
+                                deckLinkIterator->Release();
+                        }
+                decklink_uninitialize();
+                }
+        }
+	return vt;
 }
 
 static HRESULT set_display_mode_properties(struct vidcap_decklink_state *s, struct tile *tile, IDeckLinkDisplayMode* displayMode, /* out */ BMDPixelFormat *pf)
 {
-        BMD_STR displayModeBMDString = nullptr;
-
-        if (HRESULT result = displayMode->GetName(&displayModeBMDString); FAILED(result)) {
-                LOG(LOG_LEVEL_ERROR) << MOD_NAME << "IDeckLinkDisplayMode::GetName failed: " << bmd_hresult_to_string(result) << "\n";
-        }
-        string displayModeString = get_str_from_bmd_api_str(displayModeBMDString);
-        release_bmd_api_str(displayModeBMDString);
-
-        auto it = std::find_if(uv_to_bmd_codec_map.begin(),
-                        uv_to_bmd_codec_map.end(),
-                        [&s](const std::pair<codec_t, BMDPixelFormat>& el){ return el.first == s->codec; });
-        if (it == uv_to_bmd_codec_map.end()) {
-                LOG(LOG_LEVEL_ERROR) << "Unsupported codec: " <<  get_codec_name(s->codec) << "!\n";
-                return E_FAIL;
-        }
-        *pf = it->second;
-
-        // get avarage time between frames
-        BMDTimeValue frameRateDuration = 0;
-
-        tile->width = displayMode->GetWidth();
-        tile->height = displayMode->GetHeight();
-        s->frame->color_spec = s->codec;
-
-        displayMode->GetFrameRate(&frameRateDuration, &s->frameRateScale);
-        s->frame->fps = static_cast<double>(s->frameRateScale) / frameRateDuration;
-        s->next_frame_time = static_cast<int>(std::chrono::microseconds::period::den / s->frame->fps); // in microseconds
-        switch(displayMode->GetFieldDominance()) {
-                case bmdLowerFieldFirst:
-                        bug_msg(LOG_LEVEL_WARNING,
-                                MOD_NAME "Lower field first format detected, "
-                                         "fields can be switched! ");
-                        // fall through
-                case bmdUpperFieldFirst:
-                        s->frame->interlacing = INTERLACED_MERGED;
+        BMD_STR displayModeString = NULL;
+        const char *displayModeCString;
+        HRESULT result;
+
+        result = displayMode->GetName(&displayModeString);
+        if (result == S_OK)
+        {
+                switch (s->codec) {
+                  case RGBA:
+                        *pf = bmdFormat8BitBGRA;
                         break;
-                case bmdProgressiveFrame:
-                case bmdProgressiveSegmentedFrame:
-                        s->frame->interlacing = PROGRESSIVE;
+                  case UYVY:
+                        *pf = bmdFormat8BitYUV;
                         break;
-                case bmdUnknownFieldDominance:
-                        LOG(LOG_LEVEL_WARNING) << MOD_NAME "Unknown field dominance!\n";
-                        s->frame->interlacing = PROGRESSIVE;
+                  case R10k:
+                        *pf = bmdFormat10BitRGB;
                         break;
-        }
-
-        if (s->p_not_i) {
-                s->frame->interlacing = PROGRESSIVE;
-        }
-
-        LOG(LOG_LEVEL_DEBUG) << MOD_NAME << displayModeString << " \t " << tile->width << " x " << tile->height << " \t " <<
-                s->frame->fps << " FPS \t " << s->next_frame_time << " AVAREGE TIME BETWEEN FRAMES\n";
-        LOG(LOG_LEVEL_NOTICE) << MOD_NAME "Enable video input: " << displayModeString << ((s->enable_flags & bmdVideoInputDualStream3D) != 0U ? " (stereoscopic 3D)" : "") << "\n";
+                  case v210:
+                        *pf = bmdFormat10BitYUV;
+                        break;
+                  default:
+                        printf("Unsupported codec! %s\n", get_codec_name(s->codec));
+                }
+                // get avarage time between frames
+                BMDTimeValue	frameRateDuration;
+                BMDTimeScale	frameRateScale;
+
+                tile->width = displayMode->GetWidth();
+                tile->height = displayMode->GetHeight();
+                s->frame->color_spec = s->codec;
+
+                displayMode->GetFrameRate(&frameRateDuration, &frameRateScale);
+                s->frame->fps = (double)frameRateScale / (double)frameRateDuration;
+                s->next_frame_time = (int) (1000000 / s->frame->fps); // in microseconds
+                switch(displayMode->GetFieldDominance()) {
+                        case bmdLowerFieldFirst:
+                        case bmdUpperFieldFirst:
+                                s->frame->interlacing = INTERLACED_MERGED;
+                                break;
+                        case bmdProgressiveFrame:
+                                s->frame->interlacing = PROGRESSIVE;
+                                break;
+                        case bmdProgressiveSegmentedFrame:
+                                s->frame->interlacing = SEGMENTED_FRAME;
+                                break;
+                }
+
+                displayModeCString = get_cstr_from_bmd_api_str(displayModeString);
+                debug_msg("%-20s \t %d x %d \t %g FPS \t %d AVAREGE TIME BETWEEN FRAMES\n", displayModeCString,
+                                tile->width, tile->height, s->frame->fps, s->next_frame_time); /* TOREMOVE */
+                printf("Enable video input: %s\n", displayModeCString);
+                        release_bmd_api_str(displayModeString);
+                        free((void *)displayModeCString);
+        }
 
         tile->data_len =
                 vc_get_linesize(tile->width, s->frame->color_spec) * tile->height;
 
         if(s->stereo) {
-                s->frame->tile_count = 2;
                 s->frame->tiles[1].width = s->frame->tiles[0].width;
                 s->frame->tiles[1].height = s->frame->tiles[0].height;
                 s->frame->tiles[1].data_len = s->frame->tiles[0].data_len;
-        } else {
-                s->frame->tile_count = s->devices_cnt;
-        }
-
-        return S_OK;
+        }
+
+        return result;
 }
 
-/**
- * This function is used when device does not support autodetection and user
- * request explicitly to detect the format (:detect-format)
- */
-static bool detect_format(struct vidcap_decklink_state *s, BMDDisplayMode *outDisplayMode, struct device_state *device)
+static int
+vidcap_decklink_init(const struct vidcap_params *params, void **state)
 {
-        IDeckLinkDisplayMode *displayMode;
-        HRESULT result;
-        IDeckLinkDisplayModeIterator*	displayModeIterator = NULL;
-        result = device->deckLinkInput->GetDisplayModeIterator(&displayModeIterator);
-        if (result != S_OK) {
-                return false;
-        }
-
-        vector<BMDPixelFormat> pfs = {bmdFormat8BitYUV, bmdFormat8BitBGRA};
-
-        while (displayModeIterator->Next(&displayMode) == S_OK) {
-                for (BMDPixelFormat pf : pfs) {
-                        uint32_t mode = ntohl(displayMode->GetDisplayMode());
-                        log_msg(LOG_LEVEL_NOTICE, "DeckLink: trying mode %.4s, pixel format %.4s\n", (const char *) &mode, (const char *) &pf);
-                        result = device->deckLinkInput->EnableVideoInput(displayMode->GetDisplayMode(), pf, 0);
-                        if (result == S_OK) {
-                                device->deckLinkInput->StartStreams();
-                                unique_lock<mutex> lk(s->lock);
-                                s->boss_cv.wait_for(
-                                    lk, milliseconds(1200), [device] {
-                                            return device->delegate
-                                                       ->newFrameReady == 1;
-                                    });
-                                lk.unlock();
-                                device->deckLinkInput->StopStreams();
-                                device->deckLinkInput->DisableVideoInput();
-
-                                if (device->delegate->newFrameReady == 1) {
-                                        *outDisplayMode = displayMode->GetDisplayMode();
-                                        // set also detected codec (!)
-                                        s->set_codec(pf == bmdFormat8BitYUV ? UYVY : RGBA);
-                                        displayMode->Release();
-                                        displayModeIterator->Release();
-                                        return true;
-                                }
-                        }
-                }
-
-                displayMode->Release();
-        }
-
-        displayModeIterator->Release();
-        return false;
-}
-
-static bool decklink_cap_configure_audio(struct vidcap_decklink_state *s, unsigned int audio_src_flag, BMDAudioConnection *audioConnection) {
-        if (audio_src_flag == 0U) {
-                return true;
-        }
-
-        s->state[0].audio = true;
-        switch (audio_src_flag) {
-                case VIDCAP_FLAG_AUDIO_EMBEDDED:
-                        *audioConnection = bmdAudioConnectionEmbedded;
-                        break;
-                case VIDCAP_FLAG_AUDIO_AESEBU:
-                        *audioConnection = bmdAudioConnectionAESEBU;
-                        break;
-                case VIDCAP_FLAG_AUDIO_ANALOG:
-                        *audioConnection = bmdAudioConnectionAnalog;
-                        break;
-                default:
-                        LOG(LOG_LEVEL_FATAL) << MOD_NAME << "Unexpected audio flag " << audio_src_flag << " encountered.\n";
-                        abort();
-        }
-        s->audio.bps = audio_capture_bps == 0 ? DEFAULT_AUDIO_BPS : audio_capture_bps;
-        if (s->audio.bps != 2 && s->audio.bps != 4) {
-                        LOG(LOG_LEVEL_ERROR)
-                            << MOD_NAME << "Unsupported audio Bps "
-                            << audio_capture_bps
-                            << "! Supported is 2 or 4 bytes only!\n";
-                        return false;
-        }
-        if (audio_capture_sample_rate != 0 && audio_capture_sample_rate != bmdAudioSampleRate48kHz) {
-                LOG(LOG_LEVEL_ERROR) << MOD_NAME "Unsupported sample rate " << audio_capture_sample_rate << "! Only " << bmdAudioSampleRate48kHz << " is supported.\n";
-                return false;
-        }
-        s->audio.sample_rate = bmdAudioSampleRate48kHz;
-        s->audio.ch_count = audio_capture_channels > 0 ? audio_capture_channels : DEFAULT_AUDIO_CAPTURE_CHANNELS;
-        s->audio.max_size = (s->audio.sample_rate / 10) * s->audio.ch_count * s->audio.bps;
-        s->audio.data = (char *) malloc(s->audio.max_size);
-        s->audio.flags |= TIMESTAMP_VALID;
-
-        return true;
-}
-
-void device_state::check_attributes(struct vidcap_decklink_state *s)
-{
-        if (s->stereo) {
-                bmd_check_stereo_profile(deckLink);
-        }
-}
-
-#define INIT_ERR() do { RELEASE_IF_NOT_NULL(displayMode); RELEASE_IF_NOT_NULL(displayModeIterator); return false; } while (0)
-bool device_state::init(struct vidcap_decklink_state *s, struct tile *t, BMDAudioConnection audioConnection)
-{
-        IDeckLinkDisplayModeIterator*   displayModeIterator = NULL;
-        IDeckLinkDisplayMode*           displayMode = NULL;
-
-        tile = t;
-
-        bool com_initialized = false;
-        for (auto &d : bmd_get_sorted_devices(&com_initialized, true)) {
-                deckLink = get<0>(d).release(); // we must release manually!
-                string deviceName = bmd_get_device_name(deckLink);
-                if (!deviceName.empty() && deviceName == device_id.c_str()) {
-                        break;
-                }
-
-                // topological ID
-                const unsigned long tid =
-                    strtoul(device_id.c_str(), nullptr, 16);
-                if (get<unsigned>(d) == tid) {
-                        break;
-                }
-                // natural (old) index
-                if (isdigit(device_id.c_str()[0])) {
-                        if (atoi(device_id.c_str()) == get<int>(d)) {
+	debug_msg("vidcap_decklink_init\n"); /* TOREMOVE */
+
+	struct vidcap_decklink_state *s;
+
+	int dnum, mnum;
+
+	IDeckLinkIterator*	deckLinkIterator;
+	IDeckLink*		deckLink;
+	HRESULT			result;
+
+	IDeckLinkInput*			deckLinkInput = NULL;
+	IDeckLinkDisplayModeIterator*	displayModeIterator = NULL;
+	IDeckLinkDisplayMode*		displayMode = NULL;
+	IDeckLinkConfiguration*		deckLinkConfiguration = NULL;
+        BMDAudioConnection              audioConnection = bmdAudioConnectionEmbedded;
+
+        if (!blackmagic_api_version_check()) {
+                return VIDCAP_INIT_FAIL;
+        }
+
+	s = new vidcap_decklink_state();
+	if (s == NULL) {
+		//printf("Unable to allocate DeckLink state\n",fps);
+		printf("Unable to allocate DeckLink state\n");
+		return VIDCAP_INIT_FAIL;
+	}
+
+        gettimeofday(&s->t0, NULL);
+
+        s->stereo = FALSE;
+        s->sync_timecode = FALSE;
+        s->connection = (BMDVideoConnection) 0;
+        s->flags = 0;
+        s->audio_consumer_levels = -1;
+        s->conversion_mode = bmdNoVideoInputConversion;
+
+	// SET UP device and mode
+        char *tmp_fmt = strdup(vidcap_params_get_fmt(params));
+        int ret = settings_init(s, tmp_fmt);
+        free(tmp_fmt);
+	if(ret == 0) {
+                delete s;
+		return VIDCAP_INIT_FAIL;
+	}
+	if(ret == -1) {
+                delete s;
+		return VIDCAP_INIT_NOERR;
+	}
+
+        if(vidcap_params_get_flags(params) & (VIDCAP_FLAG_AUDIO_EMBEDDED | VIDCAP_FLAG_AUDIO_AESEBU | VIDCAP_FLAG_AUDIO_ANALOG)) {
+                s->grab_audio = TRUE;
+                switch(vidcap_params_get_flags(params) & (VIDCAP_FLAG_AUDIO_EMBEDDED | VIDCAP_FLAG_AUDIO_AESEBU | VIDCAP_FLAG_AUDIO_ANALOG)) {
+                        case VIDCAP_FLAG_AUDIO_EMBEDDED:
+                                audioConnection = bmdAudioConnectionEmbedded;
                                 break;
-                        }
-                }
-                // new (character) index
-                if (device_id.length() == 1 && device_id[0] >= 'a') {
-                        if (device_id[0] == get<char>(d)) {
+                        case VIDCAP_FLAG_AUDIO_AESEBU:
+                                audioConnection = bmdAudioConnectionAESEBU;
                                 break;
-                        }
-                }
-
-                // Release the IDeckLink instance when we've finished with it to prevent leaks
-                deckLink->Release();
-                deckLink = NULL;
-        }
-
-        if (deckLink == nullptr) {
-                LOG(LOG_LEVEL_ERROR) << MOD_NAME "Device " << device_id << " was not found.\n";
-                INIT_ERR();
-        }
-
-        // Print the model name of the DeckLink card
-        string deviceName = bmd_get_device_name(deckLink);
-        if (!deviceName.empty()) {
-                LOG(LOG_LEVEL_INFO) << MOD_NAME "Using device " << deviceName << "\n";
-        }
-
-        if (!s->keep_device_defaults && !s->profile.keep()) {
-                if (!decklink_set_profile(deckLink, s->profile, s->stereo)) {
-                        INIT_ERR();
-                }
-        }
-
-        // Query the DeckLink for its configuration interface
-        BMD_CHECK(deckLink->QueryInterface(IID_IDeckLinkInput, (void**)&deckLinkInput), "Could not obtain the IDeckLinkInput interface", INIT_ERR());
-
-        // Query the DeckLink for its configuration interface
-        BMD_CHECK(deckLinkInput->QueryInterface(IID_IDeckLinkConfiguration, (void**)&deckLinkConfiguration), "Could not obtain the IDeckLinkConfiguration interface", INIT_ERR());
-
-        IDeckLinkProfileAttributes *deckLinkAttributes;
-        BMD_CHECK(deckLinkInput->QueryInterface(IID_IDeckLinkProfileAttributes, (void**)&deckLinkAttributes), "Could not query device attributes", INIT_ERR());
-
-        bmd_options_validate(s->device_options);
-        for (const auto &o : s->device_options) {
-                if (s->keep_device_defaults && !o.second.is_user_set()) {
-                        continue;
-                }
-                if (!o.second.device_write(deckLinkConfiguration, o.first, MOD_NAME)) {
-                        INIT_ERR();
-                }
-        }
-        const BMDVideoInputConversionMode supported_conversion_mode = s->device_options.find(bmdDeckLinkConfigVideoInputConversionMode) != s->device_options.end() ? (BMDVideoInputConversionMode) s->device_options.at(bmdDeckLinkConfigVideoInputConversionMode).get_int() : (BMDVideoInputConversionMode) bmdNoVideoInputConversion;
-        if (s->stereo) {
-                CALL_AND_CHECK(deckLinkConfiguration->SetFlag(bmdDeckLinkConfigSDIInput3DPayloadOverride, true), "Unable to set 3D payload override");
-        }
-
-        // set Callback which returns frames
-        delegate = make_unique<VideoDelegate>(s, *this);
-        deckLinkInput->SetCallback(delegate.get());
-
-        BMDDisplayMode detectedDisplayMode = bmdModeUnknown;
-        if (s->detect_format) {
-                if (!detect_format(s, &detectedDisplayMode, this)) {
-                        LOG(LOG_LEVEL_WARNING) << "Signal could have not been detected!\n";
-                        INIT_ERR();
-                }
-        }
-
-        // Obtain an IDeckLinkDisplayModeIterator to enumerate the display modes supported on input
-        BMD_CHECK(deckLinkInput->GetDisplayModeIterator(&displayModeIterator),
-                        "Could not obtain the video input display mode iterator:", INIT_ERR());
-
-        check_attributes(s);
-
-        int mnum = 0;
-        enum { MODE_SPEC_AUTODETECT = -1, MODE_SPEC_FOURCC = -2, MODE_SPEC_DETECTED = -3 };
-        int mode_idx = MODE_SPEC_AUTODETECT;
-
-        // mode selected manually - either by index or FourCC
-        if (s->mode.length() > 0) {
-                if (s->mode.length() <= 2) {
-                        mode_idx = atoi(s->mode.c_str());
-                } else {
-                        mode_idx = MODE_SPEC_FOURCC;
-                }
-        }
-        if (s->detect_format) { // format already detected manually
-                mode_idx = MODE_SPEC_DETECTED;
-        }
-
-        while (displayModeIterator->Next(&displayMode) == S_OK) {
-                if (mode_idx == MODE_SPEC_DETECTED) { // format already detected manually
-                        if (detectedDisplayMode == displayMode->GetDisplayMode()) {
-                                break;
-                        } else {
-                                displayMode->Release();
-                        }
-                } else if (mode_idx == MODE_SPEC_AUTODETECT) { // autodetect, pick first eligible mode and let device autodetect
-                        if ((s->stereo && (displayMode->GetFlags() & bmdDisplayModeSupports3D) == 0u) || displayMode->GetFieldDominance() == bmdLowerFieldFirst) {
-                                displayMode->Release();
-                                continue;
-                        }
-                        auto it = std::find_if(uv_to_bmd_codec_map.begin(),
-                                        uv_to_bmd_codec_map.end(),
-                                        [&s](const std::pair<codec_t, BMDPixelFormat>& el){ return el.first == s->codec; });
-                        if (it == uv_to_bmd_codec_map.end()) {
-                                LOG(LOG_LEVEL_ERROR) << "Unsupported codec: " <<  get_codec_name(s->codec) << "!\n";
-                                INIT_ERR();
-                        }
-                        BMDPixelFormat pf = it->second;
-                        BMD_BOOL supported = 0;
-                        const BMDVideoConnection connection = s->device_options.find(bmdDeckLinkConfigVideoInputConnection) != s->device_options.end()
-                                ? (BMDVideoConnection) s->device_options.at(bmdDeckLinkConfigVideoInputConnection).get_int() : (BMDVideoConnection) bmdVideoConnectionUnspecified;
-                        BMD_CHECK(deckLinkInput->DoesSupportVideoMode(connection, displayMode->GetDisplayMode(), pf, supported_conversion_mode, s->supported_flags, nullptr, &supported), "DoesSupportVideoMode", INIT_ERR());
-                        if (supported) {
-                                break;
-                        }
-                } else if (mode_idx != MODE_SPEC_FOURCC) { // manually given idx
-                        if (mode_idx != mnum) {
-                                mnum++;
-                                // Release the IDeckLinkDisplayMode object to prevent a leak
-                                displayMode->Release();
-                                continue;
-                        }
-
-                        mnum++;
-                        break;
-                } else { // manually given FourCC
-                        if (displayMode->GetDisplayMode() == bmd_read_fourcc(s->mode.c_str())) {
-                                break;
-                        }
-                        displayMode->Release();
-                }
-        }
-
-        if (displayMode) {
-                BMD_STR displayModeString = NULL;
-                if (HRESULT result = displayMode->GetName(&displayModeString); result == S_OK) {
-                        LOG(LOG_LEVEL_INFO)
-                            << "The desired display mode is supported: "
-                            << get_str_from_bmd_api_str(displayModeString)
-                            << "\n";
-                        release_bmd_api_str(displayModeString);
-                }
-        } else {
-                if (mode_idx == MODE_SPEC_FOURCC) {
-                        MSG(ERROR,
-                            "Desired mode \"%s\" is invalid or not "
-                            "supported.\n",
-                            s->mode.c_str());
-                } else if (mode_idx >= 0) {
-                        MSG(ERROR, "Desired mode index %s is out of bounds.\n", s->mode.c_str());
-                } else if (mode_idx == MODE_SPEC_AUTODETECT) {
-                        MSG(ERROR, "Cannot set initial format for "
-                                   "autodetection - perhaps imposible "
-                                   "combinations of parameters were set.\n");
-                } else {
-                        assert("Invalid mode spec." && 0);
-                }
-                INIT_ERR();
-        }
-
-        BMDPixelFormat pf;
-        BMD_CHECK(set_display_mode_properties(s, tile, displayMode, &pf),
-                        "Could not set display mode properties", INIT_ERR());
-
-        deckLinkInput->StopStreams();
-
-        if (mode_idx == MODE_SPEC_AUTODETECT) {
-                MSG(INFO, "Trying to autodetect format.\n");
-                BMD_BOOL autodetection;
-                BMD_CHECK(deckLinkAttributes->GetFlag(BMDDeckLinkSupportsInputFormatDetection, &autodetection), "Could not verify if device supports autodetection", INIT_ERR());
-                if (autodetection == BMD_FALSE) {
-                        MSG(ERROR,
-                            "Device doesn't support format autodetection, you "
-                            "must set it manually or try \"-t "
-                            "decklink:detect-format[:connection=<in>]\"\n");
-                        INIT_ERR();
-                }
-                s->enable_flags |=  bmdVideoInputEnableFormatDetection;
-        }
-
-        BMD_BOOL supported = 0;
-        const BMDVideoConnection connection = s->device_options.find(bmdDeckLinkConfigVideoInputConnection) != s->device_options.end()
-                ? (BMDVideoConnection) s->device_options.at(bmdDeckLinkConfigVideoInputConnection).get_int() : (BMDVideoConnection) bmdVideoConnectionUnspecified;
-        BMD_CHECK(deckLinkInput->DoesSupportVideoMode(connection, displayMode->GetDisplayMode(), pf, supported_conversion_mode, s->supported_flags, nullptr, &supported), "DoesSupportVideoMode", INIT_ERR());
-
-        if (!supported) {
-                LOG(LOG_LEVEL_ERROR) << MOD_NAME "Requested display mode not supported with the selected pixel format\n";
-                INIT_ERR();
-        }
-
-        if (HRESULT result = deckLinkInput->EnableVideoInput(displayMode->GetDisplayMode(), pf, s->enable_flags); result != S_OK) {
-                switch (result) {
-                        case E_INVALIDARG:
-                                log_msg(LOG_LEVEL_ERROR, MOD_NAME "You have required invalid video mode and pixel format combination.\n");
-                                break;
-                        case E_ACCESSDENIED:
-                                log_msg(LOG_LEVEL_ERROR, MOD_NAME "Unable to access the hardware or input "
-                                                "stream currently active (another application using it?).\n");
+                        case VIDCAP_FLAG_AUDIO_ANALOG:
+                                audioConnection = bmdAudioConnectionAnalog;
                                 break;
                         default:
-                                LOG(LOG_LEVEL_ERROR) << MOD_NAME "Could not enable video input: " << bmd_hresult_to_string(result) << "\n";
-                }
-                INIT_ERR();
-        }
-
-        if (!audio) { //TODO: figure out output from multiple streams
-                deckLinkInput->DisableAudioInput();
+                                fprintf(stderr, "[Decklink capture] Unexpected audio flag encountered.\n");
+                                abort();
+                }
+                if (audio_capture_bps == 2) {
+                        s->audio.bps = 2;
+                } else {
+                        if (audio_capture_bps != 4 && audio_capture_bps != 0) {
+                                log_msg(LOG_LEVEL_WARNING, "[Decklink] Ignoring unsupported Bps!\n");
+                        }
+                        s->audio.bps = 4;
+                }
+                if (audio_capture_sample_rate != 0 && audio_capture_sample_rate != 48000) {
+                                log_msg(LOG_LEVEL_WARNING, "[Decklink] Ignoring unsupported sample rate!\n");
+                }
+                s->audio.sample_rate = 48000;
+                s->audio.ch_count = audio_capture_channels;
+                s->audio.data = (char *) malloc (48000 * audio_capture_channels * 2);
         } else {
-                if (deckLinkConfiguration->SetInt(bmdDeckLinkConfigAudioInputConnection,
-                                        audioConnection) == S_OK) {
-                        const map<BMDAudioConnection, string> mapping = {
-                                { bmdAudioConnectionEmbedded, "embedded" },
-                                { bmdAudioConnectionAESEBU, "AES/EBU" },
-                                { bmdAudioConnectionAnalog, "analog" },
-                                { bmdAudioConnectionAnalogXLR, "analogXLR" },
-                                { bmdAudioConnectionAnalogRCA, "analogRCA" },
-                                { bmdAudioConnectionMicrophone, "microphone" },
-                                { bmdAudioConnectionHeadphones, "headphones" },
-                        };
-                        log_msg(LOG_LEVEL_INFO, MOD_NAME "Audio input set to: %s\n", mapping.find(audioConnection) != mapping.end() ? mapping.at(audioConnection).c_str() : "unknown");
-                } else {
-                        log_msg(LOG_LEVEL_ERROR, MOD_NAME "Unable to set audio input!!! Please check if it is OK. Continuing anyway.\n");
-
-                }
-                if (s->audio.ch_count == 4 ||
-                    s->audio.ch_count > BMD_MAX_AUD_CH ||
-                    !is_power_of_two(s->audio.ch_count)) {
-                        log_msg(LOG_LEVEL_WARNING,
-                                MOD_NAME
-                                "DeckLink may not be able to grab %d audio "
-                                "channels. "
-                                "1, 2, 8, 16, 32 or 64 may work.\n",
-                                s->audio.ch_count);
-                }
-                BMD_CHECK(deckLinkInput->EnableAudioInput(
-                              bmdAudioSampleRate48kHz,
-                              s->audio.bps == 2
-                                  ? bmdAudioSampleType16bitInteger
-                                  : bmdAudioSampleType32bitInteger,
-                              max(s->audio.ch_count, 2)), // capture at least 2
-                          "EnableAudioInput", INIT_ERR());
-        }
-
-        // Start streaming
-        BMD_CHECK(deckLinkInput->StartStreams(), "Could not start stream", INIT_ERR());
-
-<<<<<<< HEAD
-        displayMode->Release();
-        displayMode = NULL;
-=======
+                s->grab_audio = FALSE;
+        }
+
+	vector<bool> device_found(s->devices_cnt);
+        for(int i = 0; i < s->devices_cnt; ++i)
+                device_found[i] = false;
+
+        if(s->stereo) {
+                if (s->devices_cnt > 1) {
+                        fprintf(stderr, "[DeckLink] Passed more than one device while setting 3D mode. "
+                                        "In this mode, only one device needs to be passed.");
+                        delete s;
+                        return VIDCAP_INIT_FAIL;
+                }
+                s->frame = vf_alloc(2);
+        } else {
+                s->frame = vf_alloc(s->devices_cnt);
+        }
+
+        /* TODO: make sure that all devices are have compatible properties */
+        for (int i = 0; i < s->devices_cnt; ++i)
+        {
+                struct tile * tile = vf_get_tile(s->frame, i);
+                dnum = 0;
+                deckLink = NULL;
+                // Create an IDeckLinkIterator object to enumerate all DeckLink cards in the system
+                deckLinkIterator = create_decklink_iterator(true, i == 0 ? true : false);
+                if (deckLinkIterator == NULL) {
+                        vf_free(s->frame);
+                        delete s;
+                        return VIDCAP_INIT_FAIL;
+                }
+                while (deckLinkIterator->Next(&deckLink) == S_OK)
+                {
+                        bool found = false;
+
+                        BMD_STR deviceNameString = NULL;
+                        const char* deviceNameCString = NULL;
+
+                        result = deckLink->GetDisplayName(&deviceNameString);
+                        if (result == S_OK)
+                        {
+                                deviceNameCString = get_cstr_from_bmd_api_str(deviceNameString);
+
+                                if (strcmp(deviceNameCString, s->state[i].device_id.c_str()) == 0) {
+                                        found = true;
+                                }
+
+                                release_bmd_api_str(deviceNameString);
+                                free((void *) deviceNameCString);
+                        }
+
+                        if (isdigit(s->state[i].device_id.c_str()[0]) && atoi(s->state[i].device_id.c_str()) == dnum) {
+                                found = true;
+                        }
+
+                        if (!found) {
+                                dnum++;
+
+                                // Release the IDeckLink instance when we've finished with it to prevent leaks
+                                deckLink->Release();
+                                deckLink = NULL;
+                                continue;	
+                        }
+
+                        device_found[i] = true;
+                        dnum++;
+
+                        s->state[i].deckLink = deckLink;
+
+                        // Print the model name of the DeckLink card
+                        result = deckLink->GetDisplayName(&deviceNameString);
+                        if (result == S_OK)
+                        {	
+                                deviceNameCString = get_cstr_from_bmd_api_str(deviceNameString);
+
+                                printf("Using device [%s]\n", deviceNameCString);
+                                release_bmd_api_str(deviceNameString);
+                                free((void *) deviceNameCString);
+
+                                // Query the DeckLink for its configuration interface
+                                result = deckLink->QueryInterface(IID_IDeckLinkInput, (void**)&deckLinkInput);
+                                if (result != S_OK)
+                                {
+                                        string err_msg = bmd_hresult_to_string(result);
+                                        fprintf(stderr, "Could not obtain the IDeckLinkInput interface: %s\n",
+                                                        err_msg.c_str());
+                                        goto error;
+                                }
+
+                                s->state[i].deckLinkInput = deckLinkInput;
+
+                                // Obtain an IDeckLinkDisplayModeIterator to enumerate the display modes supported on input
+                                result = deckLinkInput->GetDisplayModeIterator(&displayModeIterator);
+                                if (result != S_OK)
+                                {
+                                        string err_msg = bmd_hresult_to_string(result);
+                                        fprintf(stderr, "Could not obtain the video input display mode iterator: %s\n",
+                                                        err_msg.c_str());
+                                        goto error;
+                                }
+
+                                mnum = 0;
+                                bool mode_found = false;
+#define MODE_SPEC_FOURCC -1
+                                int mode_idx = MODE_SPEC_FOURCC;
+
+                                if (s->mode.length() <= 2) {
+                                        mode_idx = atoi(s->mode.c_str());
+                                }
+
+                                while (displayModeIterator->Next(&displayMode) == S_OK)
+                                {
+					if (mode_idx != MODE_SPEC_FOURCC) {
+						if (mode_idx != mnum) {
+							mnum++;
+							// Release the IDeckLinkDisplayMode object to prevent a leak
+							displayMode->Release();
+							continue;
+						}
+
+						mode_found = true;
+						mnum++;
+						break;
+					} else {
+						union {
+							uint32_t fourcc;
+							char tmp[4];
+						};
+						memcpy(tmp, s->mode.c_str(), min(s->mode.length(), sizeof tmp));
+						if (s->mode.length() == 3) tmp[3] = ' ';
+						fourcc = htonl(fourcc);
+						if (displayMode->GetDisplayMode() == fourcc) {
+							mode_found = true;
+							break;
+						}
+					}
+                                }
+
+                                if (mode_found) {
+                                        log_msg(LOG_LEVEL_INFO, "The desired display mode is supported: %s\n", s->mode.c_str());
+                                } else {
+                                        if (mode_idx == MODE_SPEC_FOURCC) {
+                                                log_msg(LOG_LEVEL_ERROR, "Desired mode \"%s\" is invalid or not supported.\n", s->mode.c_str());
+                                        } else {
+                                                log_msg(LOG_LEVEL_ERROR, "Desired mode index %s is out of bounds.\n", s->mode.c_str());
+                                        }
+                                        goto error;
+                                }
+
+                                BMDPixelFormat pf;
+
+                                if(set_display_mode_properties(s, tile, displayMode, &pf) == S_OK) {
+                                        IDeckLinkAttributes *deckLinkAttributes;
+                                        deckLinkInput->StopStreams();
+
+                                       result = deckLinkInput->QueryInterface(IID_IDeckLinkAttributes, (void**)&deckLinkAttributes);
+                                        if (result != S_OK)
+                                        {
+                                                string err_msg = bmd_hresult_to_string(result);
+
+                                                fprintf(stderr, "Could not query device attributes: %s\n",
+                                                                err_msg.c_str());
+                                                goto error;
+                                        }
+
+                                        if (s->mode.empty()) {
+                                                log_msg(LOG_LEVEL_INFO, "[DeckLink] Trying to autodetect format.\n");
+#ifdef WIN32
+                                                BOOL autodetection;
+#else
+                                                bool autodetection;
+#endif
+                                                if(deckLinkAttributes->GetFlag(BMDDeckLinkSupportsInputFormatDetection, &autodetection) != S_OK) {
+                                                        fprintf(stderr, "[DeckLink] Could not verify if device supports autodetection.\n");
+                                                        goto error;
+                                                }
+                                                if(autodetection == false) {
+                                                        fprintf(stderr, "[DeckLink] Device doesn't support format autodetection, you must set it manually.\n");
+                                                        goto error;
+                                                }
+                                                s->flags |=  bmdVideoInputEnableFormatDetection;
+
+                                        }
+
                                         if(s->stereo) {
                                                 s->flags |= bmdVideoInputDualStream3D;
                                         }
@@ -1534,117 +1063,165 @@
                                                                 err_msg.c_str());
                                                 goto error;
                                         }
->>>>>>> 6be32d99
-
-        displayModeIterator->Release();
-        displayModeIterator = NULL;
-
-        notificationCallback =
-            bmd_print_status_subscribe_notify(deckLink,  MOD_NAME, true);
-
-        return true;
-}
-
-static int
-vidcap_decklink_init(struct vidcap_params *params, void **state)
-{
-        const char *fmt = vidcap_params_get_fmt(params);
-
-        if (strcmp(fmt, "help") == 0 || strcmp(fmt, "fullhelp") == 0) {
-                decklink_help(strcmp(fmt, "fullhelp") == 0);
-                return VIDCAP_INIT_NOERR;
-        }
-        if (IS_KEY_PREFIX(fmt, "query")) {
-                decklink_help(true, strchr(fmt, '=') + 1);
-                return VIDCAP_INIT_NOERR;
-        }
-
-        struct vidcap_decklink_state *s = nullptr;
-        try {
-                if ((s = new vidcap_decklink_state()) == nullptr) {
-                        LOG(LOG_LEVEL_ERROR) << "Unable to allocate DeckLink state\n";
-                        return VIDCAP_INIT_FAIL;
-                }
-        } catch(...) {
-                return VIDCAP_INIT_FAIL;
-        }
-
-	// SET UP device and mode
-        char *tmp_fmt = strdup(fmt);
-        bool ret =  false;
-        try {
-                ret = settings_init(s, tmp_fmt);
-        } catch (exception &e) {
-                MSG(ERROR, "%s\n", e.what());
-        }
-        free(tmp_fmt);
-	if (!ret) {
-                delete s;
-		return VIDCAP_INIT_FAIL;
-	}
-
-        if (!blackmagic_api_version_check()) {
-                delete s;
-                return VIDCAP_INIT_FAIL;
-        }
-
-        switch (get_bits_per_component(s->codec)) {
-        case 0: s->requested_bit_depth = 0; break;
-        case 8: s->requested_bit_depth = bmdDetectedVideoInput8BitDepth; break;
-        case 10: s->requested_bit_depth = bmdDetectedVideoInput10BitDepth; break;
-        case 12: s->requested_bit_depth = bmdDetectedVideoInput12BitDepth; break;
-        default: abort();
-        }
-        if (s->codec == VIDEO_CODEC_NONE) {
-                s->set_codec(UYVY); // default one
-        }
-
-        BMDAudioConnection audioConnection = bmdAudioConnectionEmbedded;
-        if (!decklink_cap_configure_audio(s, vidcap_params_get_flags(params) & VIDCAP_FLAG_AUDIO_ANY, &audioConnection)) {
-                delete s;
-                return VIDCAP_INIT_FAIL;
-        }
-
-        if(s->stereo) {
-                s->enable_flags |= bmdVideoInputDualStream3D;
-                s->supported_flags = (BMDSupportedVideoModeFlags) (s->supported_flags | bmdSupportedVideoModeDualStream3D);
-                if (s->devices_cnt > 1) {
-                        log_msg(LOG_LEVEL_ERROR, MOD_NAME "Passed more than one device while setting 3D mode. "
-                                        "In this mode, only one device needs to be passed.");
-                        delete s;
-                        return VIDCAP_INIT_FAIL;
-                }
-        }
-        s->frame = vf_alloc(MAX(s->devices_cnt, 2));
-        s->frame->tile_count = s->stereo ? 2 : s->devices_cnt;
-        s->frame->flags |= TIMESTAMP_VALID;
-
-        /* TODO: make sure that all devices are have compatible properties */
-        for (int i = 0; i < s->devices_cnt; ++i) {
-                if (!s->state[i].init(s, vf_get_tile(s->frame, i), audioConnection)) {
-                        cleanup_common(s);
-                        return VIDCAP_INIT_FAIL;
-                }
-        }
+
+                                        // Query the DeckLink for its configuration interface
+                                        result = deckLinkInput->QueryInterface(IID_IDeckLinkConfiguration, (void**)&deckLinkConfiguration);
+                                        if (result != S_OK)
+                                        {
+                                                string err_msg = bmd_hresult_to_string(result);
+                                                fprintf(stderr, "Could not obtain the IDeckLinkConfiguration interface: %s\n", err_msg.c_str());
+                                                goto error;
+                                        }
+
+                                        s->state[i].deckLinkConfiguration = deckLinkConfiguration;
+
+                                        if(s->connection) {
+                                                if (deckLinkConfiguration->SetInt(bmdDeckLinkConfigVideoInputConnection,
+                                                                        s->connection) == S_OK) {
+                                                        printf("Input set to: %d\n", s->connection);
+                                                }
+                                        }
+
+                                        if(s->grab_audio == FALSE ||
+                                                        i != 0) { //TODO: figure out output from multiple streams
+                                                deckLinkInput->DisableAudioInput();
+                                        } else {
+                                                if (deckLinkConfiguration->SetInt(bmdDeckLinkConfigAudioInputConnection,
+                                                                        audioConnection) == S_OK) {
+                                                        printf("[Decklink capture] Audio input set to: ");
+                                                        switch(audioConnection) {
+                                                                case bmdAudioConnectionEmbedded:
+                                                                        printf("embedded");
+                                                                        break;
+                                                                case bmdAudioConnectionAESEBU:
+                                                                        printf("AES/EBU");
+                                                                        break;
+                                                                case bmdAudioConnectionAnalog:
+                                                                        printf("analog");
+                                                                        break;
+                                                        }
+                                                        printf(".\n");
+                                                } else {
+                                                        fprintf(stderr, "[Decklink capture] Unable to set audio input!!! Please check if it is OK. Continuing anyway.\n");
+
+                                                }
+                                                if(audio_capture_channels != 1 &&
+                                                                audio_capture_channels != 2 &&
+                                                                audio_capture_channels != 8 &&
+                                                                audio_capture_channels != 16) {
+                                                        fprintf(stderr, "[DeckLink] Decklink cannot grab %d audio channels. "
+                                                                        "Only 1, 2, 8 or 16 are poosible.", audio_capture_channels);
+                                                        goto error;
+                                                }
+                                                if (s->audio_consumer_levels != -1) {
+                                                        result = deckLinkConfiguration->SetFlag(bmdDeckLinkConfigAnalogAudioConsumerLevels,
+                                                                        s->audio_consumer_levels == 1 ? true : false);
+                                                        if(result != S_OK) {
+                                                                fprintf(stderr, "[DeckLink capture] Unable set input audio consumer levels.\n");
+                                                        }
+                                                }
+                                                result = deckLinkInput->EnableAudioInput(
+                                                        bmdAudioSampleRate48kHz,
+                                                        s->audio.bps == 2 ? bmdAudioSampleType16bitInteger : bmdAudioSampleType32bitInteger,
+                                                        audio_capture_channels == 1 ? 2 : audio_capture_channels);
+                                                if (result == S_OK) {
+                                                        LOG(LOG_LEVEL_NOTICE) << "Decklink audio capture initialized sucessfully: " << audio_desc_from_frame(&s->audio) << "\n";
+                                                }
+                                        }
+
+
+                                        result = deckLinkConfiguration->SetInt(bmdDeckLinkConfigVideoInputConversionMode, s->conversion_mode);
+                                        if(result != S_OK) {
+                                                log_msg(LOG_LEVEL_ERROR, "[DeckLink capture] Unable to set conversion mode.\n");
+                                                goto error;
+                                        }
+
+                                        // set Callback which returns frames
+                                        s->state[i].delegate = new VideoDelegate();
+                                        s->state[i].delegate->set_device_state(s, i);
+                                        deckLinkInput->SetCallback(s->state[i].delegate);
+
+                                        // Start streaming
+                                        printf("Start capture\n");
+                                        result = deckLinkInput->StartStreams();
+                                        if (result != S_OK)
+                                        {
+                                                string err_msg = bmd_hresult_to_string(result);
+                                                fprintf(stderr, "Could not start stream: %s\n", err_msg.c_str());
+                                                goto error;
+                                        }
+
+                                }else{
+                                        string err_msg = bmd_hresult_to_string(result);
+                                        fprintf(stderr, "Could not set display mode properties: %s\n", err_msg.c_str());
+                                        goto error;
+                                }
+
+                                displayMode->Release();
+                                displayMode = NULL;
+
+                                displayModeIterator->Release();
+                                displayModeIterator = NULL;
+                        }
+                }
+		deckLinkIterator->Release();
+        }
+
+	// check if any mode was found
+        for (int i = 0; i < s->devices_cnt; ++i)
+        {
+                if (device_found[i] == false)
+                {
+                        LOG(LOG_LEVEL_ERROR) << "Device " << s->state[i].device_id << " was not found.\n";
+                        goto error;
+                }
+        }
+
+
+	printf("DeckLink capture device enabled\n");
+
+	debug_msg("vidcap_decklink_init - END\n"); /* TOREMOVE */
 
         *state = s;
 	return VIDCAP_INIT_OK;
+
+error:
+	if(displayMode != NULL)
+	{
+		displayMode->Release();
+		displayMode = NULL;
+	}
+
+        if (displayModeIterator != NULL){
+                displayModeIterator->Release();
+                displayModeIterator = NULL;
+        }
+
+        if (s) {
+                cleanup_common(s);
+        }
+
+	return VIDCAP_INIT_FAIL;
 }
 
 static void cleanup_common(struct vidcap_decklink_state *s) {
-        while (!s->audioPackets.empty()) {
-                auto *audioPacket = s->audioPackets.front();
-                s->audioPackets.pop();
-                audioPacket->Release();
-        }
-
         for (int i = 0; i < s->devices_cnt; ++i) {
-                bmd_unsubscribe_notify(s->state[i].notificationCallback);
-                RELEASE_IF_NOT_NULL(s->state[i].deckLinkConfiguration);
-                RELEASE_IF_NOT_NULL(s->state[i].deckLinkAttributes);
-                RELEASE_IF_NOT_NULL(s->state[i].deckLinkInput);
-                RELEASE_IF_NOT_NULL(s->state[i].deckLink);
-        }
+		if(s->state[i].deckLinkConfiguration != NULL) {
+			s->state[i].deckLinkConfiguration->Release();
+                }
+
+		if(s->state[i].deckLinkInput != NULL)
+		{
+			s->state[i].deckLinkInput->Release();
+			s->state[i].deckLinkInput = NULL;
+		}
+
+		if(s->state[i].deckLink != NULL)
+		{
+			s->state[i].deckLink->Release();
+			s->state[i].deckLink = NULL;
+		}
+	}
 
         free(s->audio.data);
 
@@ -1653,6 +1230,8 @@
         video_signal_generator_done(s->signal_generator);
 
         delete s;
+
+        decklink_uninitialize();
 }
 
 static void
@@ -1670,24 +1249,21 @@
         {
 		result = s->state[i].deckLinkInput->StopStreams();
 		if (result != S_OK) {
-                        LOG(LOG_LEVEL_ERROR)
-                            << MOD_NAME "Could not stop stream: "
-                            << bmd_hresult_to_string(result) << "\n";
-                }
-
-                if (s->state[i].audio) {
+                        string err_msg = bmd_hresult_to_string(result);
+			fprintf(stderr, MODULE_NAME "Could not stop stream: %s\n", err_msg.c_str());
+		}
+
+                if(s->grab_audio && i == 0) {
                         result = s->state[i].deckLinkInput->DisableAudioInput();
                         if (result != S_OK) {
-                                LOG(LOG_LEVEL_ERROR)
-                                    << MOD_NAME "Could disable audio input: "
-                                    << bmd_hresult_to_string(result) << "\n";
+                                string err_msg = bmd_hresult_to_string(result);
+                                fprintf(stderr, MODULE_NAME "Could disable audio input: %s\n", err_msg.c_str());
                         }
                 }
 		result = s->state[i].deckLinkInput->DisableVideoInput();
                 if (result != S_OK) {
-                        LOG(LOG_LEVEL_ERROR)
-                            << MOD_NAME "Could disable video input: "
-                            << bmd_hresult_to_string(result) << "\n";
+                        string err_msg = bmd_hresult_to_string(result);
+                        fprintf(stderr, MODULE_NAME "Could disable video input: %s\n", err_msg.c_str());
                 }
         }
 
@@ -1711,7 +1287,7 @@
         /* If we use timecode, take maximal timecode value... */
         if (s->sync_timecode) {
                 for (i = 0; i < s->devices_cnt; ++i) {
-                        if(s->state[i].delegate->newFrameReady == 1) {
+                        if(s->state[i].delegate->newFrameReady) {
                                 if (s->state[i].delegate->timecode > max_timecode) {
                                         max_timecode = s->state[i].delegate->timecode;
                                 }
@@ -1721,12 +1297,12 @@
 
         /* count all tiles */
         for (i = 0; i < s->devices_cnt; ++i) {
-                if(s->state[i].delegate->newFrameReady == 1) {
+                if(s->state[i].delegate->newFrameReady) {
                         /* if inputs are synchronized, use only up-to-date frames (with same TC)
                          * as the most recent */
                         if(s->sync_timecode) {
                                 if(s->state[i].delegate->timecode && s->state[i].delegate->timecode != max_timecode) {
-                                        s->state[i].delegate->newFrameReady = 0;
+                                        s->state[i].delegate->newFrameReady = FALSE;
                                 } else {
                                         tiles_total++;
                                 }
@@ -1736,70 +1312,15 @@
                                 tiles_total++;
                         }
                 }
-                if (s->state[i].delegate->newFrameReady == -1) {
-                        return -1;
-                }
         }
         return tiles_total;
-}
-
-static audio_frame *process_new_audio_packets(struct vidcap_decklink_state *s) {
-        if (s->audioPackets.empty()) {
-                return nullptr;
-        }
-        s->audio.data_len = 0;
-
-        BMDTimeValue audio_time = 0;
-        s->audioPackets.front()->GetPacketTime(&audio_time, bmdAudioSampleRate48kHz);
-        s->audio.timestamp =
-            ((int64_t)audio_time * 90000 + bmdAudioSampleRate48kHz - 1) / bmdAudioSampleRate48kHz;
-
-        while (!s->audioPackets.empty()) {
-                auto *audioPacket = s->audioPackets.front();
-                s->audioPackets.pop();
-
-                void *audioFrame = nullptr;
-                audioPacket->GetBytes(&audioFrame);
-
-                if (s->audio.ch_count == 1) { // there are actually 2 channels grabbed
-                        if (s->audio.data_len + audioPacket->GetSampleFrameCount() * 1U * s->audio.bps <= static_cast<unsigned>(s->audio.max_size)) {
-                                demux_channel(s->audio.data + s->audio.data_len, static_cast<char *>(audioFrame), s->audio.bps, min<int64_t>(audioPacket->GetSampleFrameCount() * 2 /* channels */ * s->audio.bps, INT_MAX), 2 /* channels (originally) */, 0 /* we want first channel */);
-                                s->audio.data_len = min<int64_t>(s->audio.data_len + audioPacket->GetSampleFrameCount() * 1 * s->audio.bps, INT_MAX);
-                        } else {
-                                MSG(WARNING, "Audio frame too small!\n");
-                        }
-                } else {
-                        if (s->audio.data_len + audioPacket->GetSampleFrameCount() * s->audio.ch_count * s->audio.bps <= s->audio.max_size) {
-                                memcpy(s->audio.data + s->audio.data_len, audioFrame, audioPacket->GetSampleFrameCount() * s->audio.ch_count * s->audio.bps);
-                                s->audio.data_len = min<int64_t>(s->audio.data_len + audioPacket->GetSampleFrameCount() * s->audio.ch_count * s->audio.bps, INT_MAX);
-                        } else {
-                                MSG(WARNING, "Audio frame too small!\n");
-                        }
-                }
-                audioPacket->Release();
-        }
-        return &s->audio;
-}
-
-static void postprocess_frame(struct vidcap_decklink_state *s) {
-        if (s->codec == RGBA) {
-                for (unsigned i = 0; i < s->frame->tile_count; ++i) {
-                        vc_copylineToRGBA_inplace((unsigned char*) s->frame->tiles[i].data,
-                                        (unsigned char*)s->frame->tiles[i].data,
-                                        s->frame->tiles[i].data_len, 16, 8, 0);
-                }
-        }
-        if (s->codec == R10k && get_commandline_param(R10K_FULL_OPT) == nullptr) {
-                for (unsigned i = 0; i < s->frame->tile_count; ++i) {
-                        r10k_limited_to_full(s->frame->tiles[i].data, s->frame->tiles[i].data,
-                                        s->frame->tiles[i].data_len);
-                }
-        }
 }
 
 static struct video_frame *
 vidcap_decklink_grab(void *state, struct audio_frame **audio)
 {
+	debug_msg("vidcap_decklink_grab\n"); /* TO REMOVE */
+
 	struct vidcap_decklink_state 	*s = (struct vidcap_decklink_state *) state;
         int                             tiles_total = 0;
         int                             i;
@@ -1810,16 +1331,18 @@
 	unique_lock<mutex> lk(s->lock);
 // LOCK - LOCK - LOCK - LOCK - LOCK - LOCK - LOCK - LOCK - LOCK - LOCK - LOCK //
 
+	debug_msg("vidcap_decklink_grab - before while\n"); /* TOREMOVE */
+
         tiles_total = nr_frames(s);
 
         while(tiles_total != s->devices_cnt) {
 	//while (!s->state[0].delegate->newFrameReady) {
                 cv_status rc = cv_status::no_timeout;
+		debug_msg("vidcap_decklink_grab - pthread_cond_timedwait\n"); /* TOREMOVE */
                 steady_clock::time_point t0(steady_clock::now());
 
                 while(rc == cv_status::no_timeout
                                 && tiles_total != s->devices_cnt /* not all tiles */
-                                && tiles_total != -1
                                 && !timeout) {
                         rc = s->boss_cv.wait_for(lk, microseconds(2 * s->next_frame_time));
                         // recompute tiles count
@@ -1833,8 +1356,9 @@
                                 timeout = 1;
 
                 }
-
-                if (rc != cv_status::no_timeout || timeout || tiles_total == -1) { //(rc == ETIMEDOUT) {
+                debug_msg("vidcap_decklink_grab - AFTER pthread_cond_timedwait - %d tiles\n", tiles_total); /* TOREMOVE */
+
+                if (rc != cv_status::no_timeout || timeout) { //(rc == ETIMEDOUT) {
                         log_msg(LOG_LEVEL_VERBOSE, "Waiting for new frame timed out!\n");
 
                         // try to restart stream
@@ -1854,8 +1378,7 @@
                         }
                         */
 
-                        frame_ready = false;
-                        break;
+                        return NULL;
                 }
 	}
 
@@ -1867,8 +1390,6 @@
                 s->state[i].delegate->newFrameReady = 0;
 	}
 
-        *audio = process_new_audio_packets(s); // return audio even if there is no video to avoid
-                                               //  hoarding and then dropping of audio packets
 // UNLOCK - UNLOCK - UNLOCK - UNLOCK - UNLOCK - UNLOCK - UNLOCK - UNLOCK - UN //
 	lk.unlock();
 
@@ -1881,121 +1402,136 @@
                 if (s->state[0].delegate->pixelFrame != NULL &&
                                 s->state[0].delegate->pixelFrameRight != NULL) {
                         s->frame->tiles[0].data = (char*)s->state[0].delegate->pixelFrame;
+                        if (s->codec == RGBA) {
+                            vc_copylineRGBA((unsigned char*) s->frame->tiles[0].data,
+                                        (unsigned char*)s->frame->tiles[0].data,
+                                        s->frame->tiles[i].data_len, 16, 8, 0);
+                        }
                         s->frame->tiles[1].data = (char*)s->state[0].delegate->pixelFrameRight;
+                        if (s->codec == RGBA) {
+                            vc_copylineRGBA((unsigned char*) s->frame->tiles[1].data,
+                                        (unsigned char*)s->frame->tiles[1].data,
+                                        s->frame->tiles[i].data_len, 16, 8, 0);
+                        }
                         ++count;
                 } // else count == 0 -> return NULL
         } else {
                 for (i = 0; i < s->devices_cnt; ++i) {
-                        if (s->state[i].delegate->pixelFrame == NULL) {
+                        if (s->state[i].delegate->pixelFrame != NULL) {
+                                s->frame->tiles[i].data = (char*)s->state[i].delegate->pixelFrame;
+                                if (s->codec == RGBA) {
+                                    vc_copylineRGBA((unsigned char*) s->frame->tiles[i].data,
+                                                (unsigned char*)s->frame->tiles[i].data,
+                                                s->frame->tiles[i].data_len, 16, 8, 0);
+                                }
+                                ++count;
+                        } else
                                 break;
-                        }
-                        s->frame->tiles[i].data = (char*)s->state[i].delegate->pixelFrame;
-                        ++count;
-                }
-        }
-        if (count < s->devices_cnt) {
-                return NULL;
-        }
-        postprocess_frame(s);
-
-        s->frames++;
-        s->frame->timecode = s->state[0].delegate->timecode;
-        s->frame->timestamp =
-            ((int64_t)s->state[0].delegate->frameTime * 90000 +
-             s->frameRateScale - 1) /
-            s->frameRateScale;
-        return s->frame;
+                }
+        }
+        if (count == s->devices_cnt) {
+                s->frames++;
+
+                if(s->state[0].delegate->audioFrame != NULL) {
+                        *audio = &s->audio;
+                } else {
+                        *audio = NULL;
+                }
+
+                struct timeval t;
+                gettimeofday(&t, NULL);
+                double seconds = tv_diff(t, s->t0);
+                if (seconds >= 5) {
+                        float fps  = s->frames / seconds;
+                        log_msg(LOG_LEVEL_INFO, "[Decklink capture] %d frames in %g seconds = %g FPS\n", s->frames, seconds, fps);
+                        s->t0 = t;
+                        s->frames = 0;
+                }
+
+                s->frame->timecode = s->state[0].delegate->timecode;
+
+                return s->frame;
+        }
+
+	return NULL;
 }
 
 /* function from DeckLink SDK sample DeviceList */
-static list<tuple<int, string, string, string>> get_input_modes (IDeckLink* deckLink)
+
+static void print_input_modes (IDeckLink* deckLink)
 {
-        list<tuple<int, string, string, string>> ret;
 	IDeckLinkInput*			deckLinkInput = NULL;
 	IDeckLinkDisplayModeIterator*		displayModeIterator = NULL;
 	IDeckLinkDisplayMode*			displayMode = NULL;
-	HRESULT					result;
+	HRESULT					result;	
 	int 					displayModeNumber = 0;
-
+	
 	// Query the DeckLink for its configuration interface
-        if ((result = deckLink->QueryInterface(IID_IDeckLinkInput, (void**)&deckLinkInput)) != S_OK) {
-                LOG(LOG_LEVEL_ERROR) << MOD_NAME "Could not obtain the IDeckLinkInput interface: " << bmd_hresult_to_string(result) << "\n";
+	result = deckLink->QueryInterface(IID_IDeckLinkInput, (void**)&deckLinkInput);
+	if (result != S_OK)
+	{
+                string err_msg = bmd_hresult_to_string(result);
+		fprintf(stderr, "Could not obtain the IDeckLinkInput interface: %s\n", err_msg.c_str());
                 if (result == E_NOINTERFACE) {
-                        log_msg(LOG_LEVEL_ERROR, MOD_NAME "Device doesn't support video capture.\n");
+                        printf("Device doesn't support video capture.\n");
                 }
 		goto bail;
 	}
-
+	
 	// Obtain an IDeckLinkDisplayModeIterator to enumerate the display modes supported on input
-        if ((result = deckLinkInput->GetDisplayModeIterator(&displayModeIterator)) != S_OK) {
-                LOG(LOG_LEVEL_ERROR) << MOD_NAME "Could not obtain the video input display mode iterator: " << bmd_hresult_to_string(result) << "\n";
+	result = deckLinkInput->GetDisplayModeIterator(&displayModeIterator);
+	if (result != S_OK)
+	{
+                string err_msg = bmd_hresult_to_string(result);
+		fprintf(stderr, "Could not obtain the video input display mode iterator: %s\n", err_msg.c_str());
 		goto bail;
 	}
-
+	
 	// List all supported output display modes
+	printf("capture modes:\n");
 	while (displayModeIterator->Next(&displayMode) == S_OK)
 	{
 		BMD_STR displayModeString = NULL;
-
+                const char *displayModeCString;
+		
 		result = displayMode->GetName((BMD_STR *) &displayModeString);
+                displayModeCString = get_cstr_from_bmd_api_str(displayModeString);
 
 		if (result == S_OK)
 		{
+			int				modeWidth;
+			int				modeHeight;
+                        BMDDisplayModeFlags             flags;
 			BMDTimeValue	frameRateDuration;
 			BMDTimeScale	frameRateScale;
-
+			
+			
 			// Obtain the display mode's properties
-                        string flags_str = bmd_get_flags_str(displayMode->GetFlags());
-                        int modeWidth = displayMode->GetWidth();
-                        int modeHeight = displayMode->GetHeight();
+                        flags = displayMode->GetFlags();
+			modeWidth = displayMode->GetWidth();
+			modeHeight = displayMode->GetHeight();
 			displayMode->GetFrameRate(&frameRateDuration, &frameRateScale);
                         uint32_t mode = ntohl(displayMode->GetDisplayMode());
-                        uint32_t field_dominance_n = ntohl(displayMode->GetFieldDominance());
-                        string fcc{(char *) &mode, 4};
-                        string name{get_str_from_bmd_api_str(displayModeString)};
-                        char buf[1024];
-                        snprintf(buf, sizeof buf, "%d x %d \t %6.2f FPS \t flags: %.4s, %s", modeWidth, modeHeight,
-                                        (float) ((double)frameRateScale / (double)frameRateDuration),
-                                        (char *) &field_dominance_n, flags_str.c_str());
-                        string details{buf};
-                        ret.push_back(tuple<int, string, string, string> {displayModeNumber, fcc, name, details});
-
+                        printf("%2d (%.4s)) %-20s \t %d x %d \t %2.2f FPS%s\n", displayModeNumber, (char *) &mode, displayModeCString,
+                                        modeWidth, modeHeight, (float) ((double)frameRateScale / (double)frameRateDuration),
+                                        (flags & bmdDisplayModeSupports3D ? "\t (supports 3D)" : ""));
                         release_bmd_api_str(displayModeString);
+			free((void *)displayModeCString);
 		}
-
+		
 		// Release the IDeckLinkDisplayMode object to prevent a leak
 		displayMode->Release();
 
 		displayModeNumber++;
 	}
-
+	
 bail:
 	// Ensure that the interfaces we obtained are released to prevent a memory leak
-	RELEASE_IF_NOT_NULL(displayModeIterator);
-	RELEASE_IF_NOT_NULL(deckLinkInput);
-
-        return ret;
-}
-
-static void print_input_modes (IDeckLink* deckLink)
-{
-        list<tuple<int, string, string, string>> ret = get_input_modes (deckLink);
-	printf("\tcapture modes:\n");
-        for (auto &i : ret) {
-                col() << "\t\t" << right << SBOLD(setw(2) << get<0>(i) << " (" << get<1>(i) << ")") << ") " <<
-                        left << setw(20) << get<2>(i) << internal << "  " <<
-                        get<3>(i) << "\n";
-        }
-}
-
-void vidcap_decklink_state::set_codec(codec_t c) {
-        codec = c;
-        LOG(LOG_LEVEL_INFO)
-            << MOD_NAME "Using codec: " << get_codec_name(codec) << "\n";
-        if (c == R10k && get_commandline_param(R10K_FULL_OPT) == nullptr) {
-                log_msg(LOG_LEVEL_WARNING, MOD_NAME "Using limited range R10k as specified by BMD, use '--param "
-                                R10K_FULL_OPT "' to override.\n");
-        }
+	if (displayModeIterator != NULL)
+		displayModeIterator->Release();
+	
+	if (deckLinkInput != NULL)
+		deckLinkInput->Release();
 }
 
 static const struct video_capture_info vidcap_decklink_info = {
@@ -2003,9 +1539,6 @@
         vidcap_decklink_init,
         vidcap_decklink_done,
         vidcap_decklink_grab,
-        MOD_NAME,
 };
 
 REGISTER_MODULE(decklink, &vidcap_decklink_info, LIBRARY_CLASS_VIDEO_CAPTURE, VIDEO_CAPTURE_ABI_VERSION);
-
-/* vi: set expandtab sw=8: */